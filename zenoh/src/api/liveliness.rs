--- conflicted
+++ resolved
@@ -171,11 +171,8 @@
             session: self.session,
             key_expr: TryIntoKeyExpr::try_into(key_expr).map_err(Into::into),
             handler: DefaultHandler::default(),
-<<<<<<< HEAD
             undeclare_on_drop: true,
-=======
             history: false,
->>>>>>> f9260bbc
         }
     }
 
@@ -439,11 +436,8 @@
     pub session: &'a Session,
     pub key_expr: ZResult<KeyExpr<'b>>,
     pub handler: Handler,
-<<<<<<< HEAD
     pub undeclare_on_drop: bool,
-=======
     pub history: bool,
->>>>>>> f9260bbc
 }
 
 #[zenoh_macros::unstable]
@@ -478,21 +472,15 @@
             session,
             key_expr,
             handler: _,
-<<<<<<< HEAD
             undeclare_on_drop: _,
-=======
             history,
->>>>>>> f9260bbc
         } = self;
         LivelinessSubscriberBuilder {
             session,
             key_expr,
             handler: callback,
-<<<<<<< HEAD
             undeclare_on_drop: false,
-=======
             history,
->>>>>>> f9260bbc
         }
     }
 
@@ -559,19 +547,14 @@
             session,
             key_expr,
             handler: _,
-<<<<<<< HEAD
             undeclare_on_drop: _,
-=======
             history,
->>>>>>> f9260bbc
         } = self;
         LivelinessSubscriberBuilder {
             session,
             key_expr,
             handler,
-<<<<<<< HEAD
             undeclare_on_drop: true,
-=======
             history,
         }
     }
@@ -586,14 +569,15 @@
             session,
             key_expr,
             handler,
+            undeclare_on_drop,
             history: _,
         } = self;
         LivelinessSubscriberBuilder {
             session,
             key_expr,
             handler,
+            undeclare_on_drop,
             history,
->>>>>>> f9260bbc
         }
     }
 }
@@ -621,17 +605,13 @@
         let session = self.session;
         let (callback, handler) = self.handler.into_handler();
         session
-<<<<<<< HEAD
             .0
-            .declare_liveliness_subscriber_inner(&key_expr, Locality::default(), callback)
-=======
             .declare_liveliness_subscriber_inner(
                 &key_expr,
                 Locality::default(),
                 self.history,
                 callback,
             )
->>>>>>> f9260bbc
             .map(|sub_state| Subscriber {
                 inner: SubscriberInner {
                     #[cfg(feature = "unstable")]
