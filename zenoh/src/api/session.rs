//
// Copyright (c) 2023 ZettaScale Technology
//
// This program and the accompanying materials are made available under the
// terms of the Eclipse Public License 2.0 which is available at
// http://www.eclipse.org/legal/epl-2.0, or the Apache License, Version 2.0
// which is available at https://www.apache.org/licenses/LICENSE-2.0.
//
// SPDX-License-Identifier: EPL-2.0 OR Apache-2.0
//
// Contributors:
//   ZettaScale Zenoh Team, <zenoh@zettascale.tech>
//
use std::{
    collections::{hash_map::Entry, HashMap},
    convert::TryInto,
    fmt, mem,
    ops::Deref,
    sync::{
        atomic::{AtomicU16, Ordering},
        Arc, Mutex, RwLock,
    },
    time::{Duration, SystemTime, UNIX_EPOCH},
};

use ahash::HashMapExt;
use async_trait::async_trait;
#[cfg(feature = "unstable")]
use once_cell::sync::OnceCell;
#[zenoh_macros::internal]
use ref_cast::ref_cast_custom;
use ref_cast::RefCastCustom;
use tracing::{debug, error, info, trace, warn};
use uhlc::Timestamp;
#[cfg(feature = "internal")]
use uhlc::HLC;
use zenoh_buffers::ZBuf;
use zenoh_collections::SingleOrVec;
use zenoh_config::{qos::PublisherQoSConfig, unwrap_or_default, wrappers::ZenohId};
use zenoh_core::{zconfigurable, zread, Resolve, ResolveClosure, ResolveFuture, Wait};
use zenoh_keyexpr::{keyexpr_tree::KeBoxTree, OwnedNonWildKeyExpr};
#[cfg(feature = "unstable")]
use zenoh_protocol::network::declare::SubscriberId;
use zenoh_protocol::{
    core::{
        key_expr::{keyexpr, OwnedKeyExpr},
        AtomicExprId, CongestionControl, EntityId, ExprId, Parameters, Reliability, WireExpr,
        EMPTY_EXPR_ID,
    },
    network::{
        self,
        declare::{
            self, common::ext::WireExprType, queryable::ext::QueryableInfoType, Declare,
            DeclareBody, DeclareKeyExpr, DeclareQueryable, DeclareSubscriber, DeclareToken,
            TokenId, UndeclareQueryable, UndeclareSubscriber, UndeclareToken,
        },
        ext,
        interest::{InterestId, InterestMode, InterestOptions},
        push, request, AtomicRequestId, DeclareFinal, Interest, Mapping, Push, Request, RequestId,
        Response, ResponseFinal,
    },
    zenoh::{
        query::{self, ext::QueryBodyType},
        reply::ReplyBody,
        Del, PushBody, Put, RequestBody, ResponseBody,
    },
};
use zenoh_result::ZResult;
#[cfg(feature = "shared-memory")]
use zenoh_shm::api::client_storage::ShmClientStorage;
use zenoh_task::TaskController;

use super::builders::close::{CloseBuilder, Closee};
#[cfg(feature = "unstable")]
use crate::api::selector::ZenohParameters;
#[cfg(feature = "unstable")]
use crate::api::{
    builders::querier::QuerierBuilder,
    matching::{MatchingListenerState, MatchingStatus, MatchingStatusType},
    querier::QuerierState,
    query::ReplyKeyExpr,
    sample::SourceInfo,
};
use crate::{
    api::{
        admin,
        builders::{
            publisher::{
                PublicationBuilderDelete, PublicationBuilderPut, PublisherBuilder,
                SessionDeleteBuilder, SessionPutBuilder,
            },
            query::SessionGetBuilder,
            queryable::QueryableBuilder,
            session::OpenBuilder,
            subscriber::SubscriberBuilder,
        },
        bytes::ZBytes,
        encoding::Encoding,
        handlers::{Callback, DefaultHandler},
        info::SessionInfo,
        key_expr::{KeyExpr, KeyExprInner},
        liveliness::Liveliness,
        publisher::{Priority, PublisherState},
        query::{
            ConsolidationMode, LivelinessQueryState, QueryConsolidation, QueryState, QueryTarget,
            Reply,
        },
        queryable::{Query, QueryInner, QueryableState},
        sample::{DataInfo, DataInfoIntoSample, Locality, QoS, Sample, SampleKind},
        selector::Selector,
        subscriber::{SubscriberKind, SubscriberState},
        Id,
    },
    net::{
        primitives::Primitives,
        routing::{
            dispatcher::face::Face,
            namespace::{ENamespace, Namespace},
        },
        runtime::{Runtime, RuntimeBuilder},
    },
    query::ReplyError,
    Config,
};

zconfigurable! {
    pub(crate) static ref API_DATA_RECEPTION_CHANNEL_SIZE: usize = 256;
    pub(crate) static ref API_QUERY_RECEPTION_CHANNEL_SIZE: usize = 256;
    pub(crate) static ref API_REPLY_EMISSION_CHANNEL_SIZE: usize = 256;
    pub(crate) static ref API_REPLY_RECEPTION_CHANNEL_SIZE: usize = 256;
}

pub(crate) struct SessionState {
    pub(crate) primitives: Option<Arc<dyn Primitives>>, // @TODO replace with MaybeUninit ??
    pub(crate) expr_id_counter: AtomicExprId,           // @TODO: manage rollover and uniqueness
    pub(crate) qid_counter: AtomicRequestId,
    pub(crate) liveliness_qid_counter: AtomicRequestId,
    pub(crate) local_resources: ahash::HashMap<ExprId, Resource>,
    pub(crate) remote_resources: ahash::HashMap<ExprId, Resource>,
    #[cfg(feature = "unstable")]
    pub(crate) remote_subscribers: HashMap<SubscriberId, KeyExpr<'static>>,
    pub(crate) publishers: HashMap<Id, PublisherState>,
    #[cfg(feature = "unstable")]
    pub(crate) queriers: HashMap<Id, QuerierState>,
    pub(crate) remote_tokens: HashMap<TokenId, KeyExpr<'static>>,
    //pub(crate) publications: Vec<OwnedKeyExpr>,
    pub(crate) subscribers: HashMap<Id, Arc<SubscriberState>>,
    pub(crate) liveliness_subscribers: HashMap<Id, Arc<SubscriberState>>,
    pub(crate) queryables: HashMap<Id, Arc<QueryableState>>,
    #[cfg(feature = "unstable")]
    pub(crate) remote_queryables: HashMap<Id, (KeyExpr<'static>, bool)>,
    #[cfg(feature = "unstable")]
    pub(crate) matching_listeners: HashMap<Id, Arc<MatchingListenerState>>,
    pub(crate) queries: HashMap<RequestId, QueryState>,
    pub(crate) liveliness_queries: HashMap<InterestId, LivelinessQueryState>,
    pub(crate) aggregated_subscribers: Vec<OwnedKeyExpr>,
    pub(crate) aggregated_publishers: Vec<OwnedKeyExpr>,
    pub(crate) publisher_qos_tree: KeBoxTree<PublisherQoSConfig>,
}

impl SessionState {
    pub(crate) fn new(
        aggregated_subscribers: Vec<OwnedKeyExpr>,
        aggregated_publishers: Vec<OwnedKeyExpr>,
        publisher_qos_tree: KeBoxTree<PublisherQoSConfig>,
    ) -> SessionState {
        SessionState {
            primitives: None,
            expr_id_counter: AtomicExprId::new(1), // Note: start at 1 because 0 is reserved for NO_RESOURCE
            qid_counter: AtomicRequestId::new(0),
            liveliness_qid_counter: AtomicRequestId::new(0),
            local_resources: ahash::HashMap::new(),
            remote_resources: ahash::HashMap::new(),
            #[cfg(feature = "unstable")]
            remote_subscribers: HashMap::new(),
            publishers: HashMap::new(),
            #[cfg(feature = "unstable")]
            queriers: HashMap::new(),
            remote_tokens: HashMap::new(),
            //publications: Vec::new(),
            subscribers: HashMap::new(),
            liveliness_subscribers: HashMap::new(),
            queryables: HashMap::new(),
            #[cfg(feature = "unstable")]
            remote_queryables: HashMap::new(),
            #[cfg(feature = "unstable")]
            matching_listeners: HashMap::new(),
            queries: HashMap::new(),
            liveliness_queries: HashMap::new(),
            aggregated_subscribers,
            aggregated_publishers,
            publisher_qos_tree,
        }
    }
}

impl SessionState {
    #[inline]
    pub(crate) fn primitives(&self) -> ZResult<Arc<dyn Primitives>> {
        self.primitives
            .as_ref()
            .cloned()
            .ok_or_else(|| SessionClosedError.into())
    }

    #[inline]
    fn get_local_res(&self, id: &ExprId) -> Option<&Resource> {
        self.local_resources.get(id)
    }

    #[inline]
    fn get_remote_res(&self, id: &ExprId, mapping: Mapping) -> Option<&Resource> {
        match mapping {
            Mapping::Receiver => self.local_resources.get(id),
            Mapping::Sender => self.remote_resources.get(id),
        }
    }

    #[inline]
    fn get_res(&self, id: &ExprId, mapping: Mapping, local: bool) -> Option<&Resource> {
        if local {
            self.get_local_res(id)
        } else {
            self.get_remote_res(id, mapping)
        }
    }

    pub(crate) fn remote_key_to_expr<'a>(&'a self, key_expr: &'a WireExpr) -> ZResult<KeyExpr<'a>> {
        if key_expr.scope == EMPTY_EXPR_ID {
            Ok(unsafe { keyexpr::from_str_unchecked(key_expr.suffix.as_ref()) }.into())
        } else if key_expr.suffix.is_empty() {
            match self.get_remote_res(&key_expr.scope, key_expr.mapping) {
                Some(Resource::Node(ResourceNode { key_expr, .. })) => Ok(key_expr.into()),
                Some(Resource::Prefix { prefix }) => bail!(
                    "Received {:?}, where {} is `{}`, which isn't a valid key expression",
                    key_expr,
                    key_expr.scope,
                    prefix
                ),
                None => bail!("Remote resource {} not found", key_expr.scope),
            }
        } else {
            [
                match self.get_remote_res(&key_expr.scope, key_expr.mapping) {
                    Some(Resource::Node(ResourceNode { key_expr, .. })) => key_expr.as_str(),
                    Some(Resource::Prefix { prefix }) => prefix.as_ref(),
                    None => bail!("Remote resource {} not found", key_expr.scope),
                },
                key_expr.suffix.as_ref(),
            ]
            .concat()
            .try_into()
        }
    }

    pub(crate) fn local_wireexpr_to_expr<'a>(
        &'a self,
        key_expr: &'a WireExpr,
    ) -> ZResult<KeyExpr<'a>> {
        if key_expr.scope == EMPTY_EXPR_ID {
            key_expr.suffix.as_ref().try_into()
        } else if key_expr.suffix.is_empty() {
            match self.get_local_res(&key_expr.scope) {
                Some(Resource::Node(ResourceNode { key_expr, .. })) => Ok(key_expr.into()),
                Some(Resource::Prefix { prefix }) => bail!(
                    "Received {:?}, where {} is `{}`, which isn't a valid key expression",
                    key_expr,
                    key_expr.scope,
                    prefix
                ),
                None => bail!("Remote resource {} not found", key_expr.scope),
            }
        } else {
            [
                match self.get_local_res(&key_expr.scope) {
                    Some(Resource::Node(ResourceNode { key_expr, .. })) => key_expr.as_str(),
                    Some(Resource::Prefix { prefix }) => prefix.as_ref(),
                    None => bail!("Remote resource {} not found", key_expr.scope),
                },
                key_expr.suffix.as_ref(),
            ]
            .concat()
            .try_into()
        }
    }

    pub(crate) fn wireexpr_to_keyexpr<'a>(
        &'a self,
        key_expr: &'a WireExpr,
        local: bool,
    ) -> ZResult<KeyExpr<'a>> {
        if local {
            self.local_wireexpr_to_expr(key_expr)
        } else {
            self.remote_key_to_expr(key_expr)
        }
    }

    pub(crate) fn subscribers(&self, kind: SubscriberKind) -> &HashMap<Id, Arc<SubscriberState>> {
        match kind {
            SubscriberKind::Subscriber => &self.subscribers,
            SubscriberKind::LivelinessSubscriber => &self.liveliness_subscribers,
        }
    }

    pub(crate) fn subscribers_mut(
        &mut self,
        kind: SubscriberKind,
    ) -> &mut HashMap<Id, Arc<SubscriberState>> {
        match kind {
            SubscriberKind::Subscriber => &mut self.subscribers,
            SubscriberKind::LivelinessSubscriber => &mut self.liveliness_subscribers,
        }
    }

    #[cfg(feature = "unstable")]
    fn register_querier<'a>(
        &mut self,
        id: EntityId,
        key_expr: &'a KeyExpr,
        destination: Locality,
    ) -> Option<KeyExpr<'a>> {
        let mut querier_state = QuerierState {
            id,
            remote_id: id,
            key_expr: key_expr.clone().into_owned(),
            destination,
        };

        let declared_querier =
            (destination != Locality::SessionLocal)
                .then(|| {
                    if let Some(twin_querier) = self.queriers.values().find(|p| {
                        p.destination != Locality::SessionLocal && &p.key_expr == key_expr
                    }) {
                        querier_state.remote_id = twin_querier.remote_id;
                        None
                    } else {
                        Some(key_expr.clone())
                    }
                })
                .flatten();
        self.queriers.insert(id, querier_state);
        declared_querier
    }

    fn register_subscriber<'a>(
        &mut self,
        id: EntityId,
        key_expr: &'a KeyExpr,
        origin: Locality,
        callback: Callback<Sample>,
    ) -> (Arc<SubscriberState>, Option<KeyExpr<'a>>) {
        let mut sub_state = SubscriberState {
            id,
            remote_id: id,
            key_expr: key_expr.clone().into_owned(),
            origin,
            callback,
        };

        let declared_sub = origin != Locality::SessionLocal;

        let declared_sub = declared_sub
            .then(|| {
                match self
                    .aggregated_subscribers
                    .iter()
                    .find(|s| s.includes(key_expr))
                {
                    Some(join_sub) => {
                        if let Some(joined_sub) = self
                            .subscribers(SubscriberKind::Subscriber)
                            .values()
                            .find(|s| {
                                s.origin != Locality::SessionLocal && join_sub.includes(&s.key_expr)
                            })
                        {
                            sub_state.remote_id = joined_sub.remote_id;
                            None
                        } else {
                            Some(join_sub.clone().into())
                        }
                    }
                    None => {
                        if let Some(twin_sub) = self
                            .subscribers(SubscriberKind::Subscriber)
                            .values()
                            .find(|s| s.origin != Locality::SessionLocal && s.key_expr == *key_expr)
                        {
                            sub_state.remote_id = twin_sub.remote_id;
                            None
                        } else {
                            Some(key_expr.clone())
                        }
                    }
                }
            })
            .flatten();

        let sub_state = Arc::new(sub_state);

        self.subscribers_mut(SubscriberKind::Subscriber)
            .insert(sub_state.id, sub_state.clone());
        for res in self
            .local_resources
            .values_mut()
            .filter_map(Resource::as_node_mut)
        {
            if key_expr.intersects(&res.key_expr) {
                res.subscribers_mut(SubscriberKind::Subscriber)
                    .push(sub_state.clone());
            }
        }
        for res in self
            .remote_resources
            .values_mut()
            .filter_map(Resource::as_node_mut)
        {
            if key_expr.intersects(&res.key_expr) {
                res.subscribers_mut(SubscriberKind::Subscriber)
                    .push(sub_state.clone());
            }
        }

        (sub_state, declared_sub)
    }
}

impl fmt::Debug for SessionState {
    fn fmt(&self, f: &mut fmt::Formatter) -> fmt::Result {
        write!(
            f,
            "SessionState{{ subscribers: {}, liveliness_subscribers: {} }}",
            self.subscribers.len(),
            self.liveliness_subscribers.len()
        )
    }
}

pub(crate) struct ResourceNode {
    pub(crate) key_expr: OwnedKeyExpr,
    pub(crate) subscribers: Vec<Arc<SubscriberState>>,
    pub(crate) liveliness_subscribers: Vec<Arc<SubscriberState>>,
}

impl ResourceNode {
    pub(crate) fn new(key_expr: OwnedKeyExpr) -> Self {
        Self {
            key_expr,
            subscribers: Vec::new(),
            liveliness_subscribers: Vec::new(),
        }
    }

    pub(crate) fn subscribers(&self, kind: SubscriberKind) -> &Vec<Arc<SubscriberState>> {
        match kind {
            SubscriberKind::Subscriber => &self.subscribers,
            SubscriberKind::LivelinessSubscriber => &self.liveliness_subscribers,
        }
    }

    pub(crate) fn subscribers_mut(
        &mut self,
        kind: SubscriberKind,
    ) -> &mut Vec<Arc<SubscriberState>> {
        match kind {
            SubscriberKind::Subscriber => &mut self.subscribers,
            SubscriberKind::LivelinessSubscriber => &mut self.liveliness_subscribers,
        }
    }
}

pub(crate) enum Resource {
    Prefix { prefix: Box<str> },
    Node(ResourceNode),
}

impl Resource {
    pub(crate) fn new(name: Box<str>) -> Self {
        if keyexpr::new(name.as_ref()).is_ok() {
            Self::for_keyexpr(unsafe { OwnedKeyExpr::from_boxed_str_unchecked(name) })
        } else {
            Self::Prefix { prefix: name }
        }
    }
    pub(crate) fn for_keyexpr(key_expr: OwnedKeyExpr) -> Self {
        Self::Node(ResourceNode::new(key_expr))
    }
    pub(crate) fn name(&self) -> &str {
        match self {
            Resource::Prefix { prefix } => prefix.as_ref(),
            Resource::Node(ResourceNode { key_expr, .. }) => key_expr.as_str(),
        }
    }
    pub(crate) fn as_node_mut(&mut self) -> Option<&mut ResourceNode> {
        match self {
            Resource::Prefix { .. } => None,
            Resource::Node(node) => Some(node),
        }
    }
}

/// A trait implemented by types that can be undeclared.
pub trait UndeclarableSealed<S> {
    type Undeclaration: Resolve<ZResult<()>> + Send;
    fn undeclare_inner(self, session: S) -> Self::Undeclaration;
}

impl<'a, T> UndeclarableSealed<&'a Session> for T
where
    T: UndeclarableSealed<()>,
{
    type Undeclaration = <T as UndeclarableSealed<()>>::Undeclaration;

    fn undeclare_inner(self, _session: &'a Session) -> Self::Undeclaration {
        self.undeclare_inner(())
    }
}

// NOTE: `UndeclarableInner` is only pub(crate) to hide the `undeclare_inner` method. So we don't
// care about the `private_bounds` lint in this particular case.
#[allow(private_bounds)]
/// A trait implemented by types that can be undeclared.
pub trait Undeclarable<S = ()>: UndeclarableSealed<S> {}

impl<T, S> Undeclarable<S> for T where T: UndeclarableSealed<S> {}

pub(crate) struct SessionInner {
    /// See [`WeakSession`] doc
    weak_counter: Mutex<usize>,
    pub(crate) runtime: Runtime,
    pub(crate) state: RwLock<SessionState>,
    pub(crate) id: u16,
    owns_runtime: bool,
    task_controller: TaskController,
    namespace: Option<OwnedNonWildKeyExpr>,
    #[cfg(feature = "unstable")]
    face_id: OnceCell<usize>,
}

impl fmt::Debug for SessionInner {
    fn fmt(&self, f: &mut fmt::Formatter) -> fmt::Result {
        f.debug_struct("Session").field("id", &self.zid()).finish()
    }
}

/// The entrypoint of the zenoh API.
///
/// Zenoh session is instantiated using [`zenoh::open`](crate::open) and it can be used to declare various
/// entities like publishers, subscribers, or querybables, as well as issuing queries.
///
/// Session is an `Arc`-like type, it can be cloned, and it is closed when the last instance
/// is dropped (see [`Session::close`]).
///
/// # Examples
/// ```
/// # #[tokio::main]
/// # async fn main() {
///
/// let session = zenoh::open(zenoh::Config::default()).await.unwrap();
/// session.put("key/expression", "value").await.unwrap();
/// # }
#[derive(RefCastCustom)]
#[repr(transparent)]
pub struct Session(pub(crate) Arc<SessionInner>);

impl Session {
    pub(crate) fn downgrade(&self) -> WeakSession {
        WeakSession::new(&self.0)
    }

    #[cfg(feature = "internal")]
    #[ref_cast_custom]
    pub(crate) const fn ref_cast(from: &Arc<SessionInner>) -> &Self;
}

impl fmt::Debug for Session {
    fn fmt(&self, f: &mut fmt::Formatter) -> fmt::Result {
        self.0.fmt(f)
    }
}

impl Clone for Session {
    fn clone(&self) -> Self {
        let _weak = self.0.weak_counter.lock().unwrap();
        Self(self.0.clone())
    }
}

impl Drop for Session {
    fn drop(&mut self) {
        let weak = self.0.weak_counter.lock().unwrap();
        if Arc::strong_count(&self.0) == *weak + /* the `Arc` currently dropped */ 1 {
            drop(weak);
            if let Err(error) = self.close().wait() {
                tracing::error!(error)
            }
        }
    }
}

/// `WeakSession` provides a weak-like semantic to the arc-like session, without using [`Weak`].
/// It allows notably to establish reference cycles inside the session, for the primitive
/// implementation.
/// When all `Session` instance are dropped, [`Session::close`] is be called and cleans
/// the reference cycles, allowing the underlying `Arc` to be properly reclaimed.
///
/// The pseudo-weak algorithm relies on a counter wrapped in a mutex. It was indeed the simplest
/// to implement it, because atomic manipulations to achieve this semantic would not have been
/// trivial at all — what could happen if a pseudo-weak is cloned while the last session instance
/// is dropped? With a mutex, it's simple, and it works perfectly fine, as we don't care about the
/// performance penalty when it comes to session entities cloning/dropping.
///
/// (Although it was planed to be used initially, `Weak` was in fact causing errors in the session
/// closing, because the primitive implementation seemed to be used in the closing operation.)
pub(crate) struct WeakSession(Arc<SessionInner>);

impl WeakSession {
    fn new(session: &Arc<SessionInner>) -> Self {
        let mut weak = session.weak_counter.lock().unwrap();
        *weak += 1;
        Self(session.clone())
    }

    #[zenoh_macros::internal]
    pub(crate) fn session(&self) -> &Session {
        Session::ref_cast(&self.0)
    }
}

impl Clone for WeakSession {
    fn clone(&self) -> Self {
        let mut weak = self.0.weak_counter.lock().unwrap();
        *weak += 1;
        Self(self.0.clone())
    }
}

impl fmt::Debug for WeakSession {
    fn fmt(&self, f: &mut fmt::Formatter) -> fmt::Result {
        self.0.fmt(f)
    }
}

impl Deref for WeakSession {
    type Target = Arc<SessionInner>;

    fn deref(&self) -> &Self::Target {
        &self.0
    }
}

impl Drop for WeakSession {
    fn drop(&mut self) {
        let mut weak = self.0.weak_counter.lock().unwrap();
        *weak -= 1;
    }
}

/// Error indicating the operation cannot proceed because the session is closed.
///
/// It may be returned by operations like [`Session::get`] or [`Publisher::put`](crate::api::publisher::Publisher::put) when
/// [`Session::close`] has been called before.
#[derive(Debug)]
pub struct SessionClosedError;

impl fmt::Display for SessionClosedError {
    fn fmt(&self, f: &mut fmt::Formatter<'_>) -> fmt::Result {
        write!(f, "session closed")
    }
}

impl std::error::Error for SessionClosedError {}

static SESSION_ID_COUNTER: AtomicU16 = AtomicU16::new(0);
impl Session {
    pub(crate) fn init(
        runtime: Runtime,
        aggregated_subscribers: Vec<OwnedKeyExpr>,
        aggregated_publishers: Vec<OwnedKeyExpr>,
        owns_runtime: bool,
    ) -> impl Resolve<Session> {
        ResolveClosure::new(move || {
            let router = runtime.router();
            let config = runtime.config().lock();
            let publisher_qos = config.0.qos().publication().clone();
            let namespace = config.0.namespace().clone();
            drop(config);
            let state = RwLock::new(SessionState::new(
                aggregated_subscribers,
                aggregated_publishers,
                publisher_qos.into(),
            ));
            let session = Session(Arc::new(SessionInner {
                weak_counter: Mutex::new(0),
                runtime: runtime.clone(),
                state,
                id: SESSION_ID_COUNTER.fetch_add(1, Ordering::SeqCst),
                owns_runtime,
                task_controller: TaskController::default(),
                namespace: namespace.clone(),
                #[cfg(feature = "unstable")]
                face_id: OnceCell::new(),
            }));

            runtime.new_handler(Arc::new(admin::Handler::new(session.downgrade())));

            let primitives: Arc<dyn Primitives> = match namespace {
                Some(ns) => {
                    let face = router.new_primitives(Arc::new(ENamespace::new(
                        ns.clone(),
                        Arc::new(session.downgrade()),
                    )));
                    #[cfg(feature = "unstable")]
                    session.0.face_id.set(face.state.id).unwrap(); // this is the only attempt to set value
                    Arc::new(Namespace::new(ns, face))
                }
                None => {
                    let face = router.new_primitives(Arc::new(session.downgrade()));
                    #[cfg(feature = "unstable")]
                    session.0.face_id.set(face.state.id).unwrap(); // this is the only attempt to set value
                    face
                }
            };

            zwrite!(session.0.state).primitives = Some(primitives);

            admin::init(session.downgrade());

            session
        })
    }

    /// Returns the identifier of the current session. `zid()` is a convenient shortcut.
    /// See [`Session::info()`](`Session::info()`) and [`SessionInfo::zid()`](`SessionInfo::zid()`) for more details.
    pub fn zid(&self) -> ZenohId {
        self.info().zid().wait()
    }

    #[zenoh_macros::internal]
    pub fn hlc(&self) -> Option<&HLC> {
        self.0.runtime.hlc()
    }

    /// Close the zenoh [`Session`](Session).
    ///
    /// Every subscriber and queryable declared will stop receiving data, and further attempt to
    /// publish or query with the session or publishers will result in an error. Undeclaring an
    /// entity after session closing is a no-op. Session state can be checked with
    /// [`Session::is_closed`].
    ///
    /// Session are automatically closed when all its instances are dropped, same as `Arc`.
    /// You may still want to use this function to handle errors or close the session
    /// asynchronously.
    /// <br>
    /// Closing the session can also save bandwidth, as it avoids propagating the undeclaration
    /// of the remaining entities.
    ///
    ///
    /// # Examples
    /// ```no_run
    /// # #[tokio::main]
    /// # async fn main() {
    ///
    /// let session = zenoh::open(zenoh::Config::default()).await.unwrap();
    /// let subscriber = session
    ///     .declare_subscriber("key/expression")
    ///     .await
    ///     .unwrap();
    /// let subscriber_task = tokio::spawn(async move {
    ///     while let Ok(sample) = subscriber.recv_async().await {
    ///         println!("Received: {} {:?}", sample.key_expr(), sample.payload());
    ///     }
    /// });
    /// session.close().await.unwrap();
    /// // subscriber task will end as `subscriber.recv_async()` will return `Err`
    /// // subscriber undeclaration has not been sent on the wire
    /// subscriber_task.await.unwrap();
    /// # }
    /// ```
    pub fn close(&self) -> CloseBuilder<impl Closee> {
        CloseBuilder::new(self.0.clone())
    }

    /// Check if the session has been closed.
    ///
    /// # Examples
    /// ```
    /// # #[tokio::main]
    /// # async fn main() {
    ///
    /// let session = zenoh::open(zenoh::Config::default()).await.unwrap();
    /// assert!(!session.is_closed());
    /// session.close().await.unwrap();
    /// assert!(session.is_closed());
    /// # }
    pub fn is_closed(&self) -> bool {
        zread!(self.0.state).primitives.is_none()
    }

    pub fn undeclare<'a, T>(&'a self, decl: T) -> impl Resolve<ZResult<()>> + 'a
    where
        T: Undeclarable<&'a Session> + 'a,
    {
        UndeclarableSealed::undeclare_inner(decl, self)
    }

    /// Get the current configuration of the zenoh [`Session`](Session).
    ///
    /// The returned configuration [`Notifier`](crate::config::Notifier) can be used to read the current
    /// zenoh configuration through the `get` function or
    /// modify the zenoh configuration through the `insert`,
    /// or `insert_json5` function.
    ///
    /// # Examples
    /// ### Read current zenoh configuration
    /// ```
    /// # #[tokio::main]
    /// # async fn main() {
    ///
    /// let session = zenoh::open(zenoh::Config::default()).await.unwrap();
    /// let peers = session.config().get("connect/endpoints").unwrap();
    /// # }
    /// ```
    ///
    /// ### Modify current zenoh configuration
    /// ```
    /// # #[tokio::main]
    /// # async fn main() {
    ///
    /// let session = zenoh::open(zenoh::Config::default()).await.unwrap();
    /// let _ = session.config().insert_json5("connect/endpoints", r#"["tcp/127.0.0.1/7447"]"#);
    /// # }
    /// ```
    #[zenoh_macros::unstable]
    pub fn config(&self) -> &crate::config::Notifier<Config> {
        self.0.runtime.config()
    }

    /// Get a new Timestamp from a Zenoh [`Session`].
    ///
    /// The returned timestamp has the current time, with the Session's runtime [`ZenohId`].
    ///
    /// # Examples
    /// ### Read current zenoh configuration
    /// ```
    /// # #[tokio::main]
    /// # async fn main() {
    ///
    /// let session = zenoh::open(zenoh::Config::default()).await.unwrap();
    /// let timestamp = session.new_timestamp();
    /// # }
    /// ```
    pub fn new_timestamp(&self) -> Timestamp {
        match self.0.runtime.hlc() {
            Some(hlc) => hlc.new_timestamp(),
            None => {
                // Called in the case that the runtime is not initialized with an hlc
                // UNIX_EPOCH is Returns a Timespec::zero(), Unwrap Should be permissable here
                let now = SystemTime::now().duration_since(UNIX_EPOCH).unwrap().into();
                Timestamp::new(now, self.0.zid().into())
            }
        }
    }
}

impl Session {
    /// Get information about the zenoh [`Session`](Session).
    ///
    /// # Examples
    /// ```
    /// # #[tokio::main]
    /// # async fn main() {
    ///
    /// let session = zenoh::open(zenoh::Config::default()).await.unwrap();
    /// let info = session.info();
    /// # }
    /// ```
    pub fn info(&self) -> SessionInfo {
        SessionInfo {
            runtime: self.0.runtime.clone(),
        }
    }

    /// Create a [`Subscriber`](crate::pubsub::Subscriber) for the given key expression.
    ///
    /// # Arguments
    ///
    /// * `key_expr` - The resourkey expression to subscribe to
    ///
    /// # Examples
    /// ```no_run
    /// # #[tokio::main]
    /// # async fn main() {
    ///
    /// let session = zenoh::open(zenoh::Config::default()).await.unwrap();
    /// let subscriber = session.declare_subscriber("key/expression")
    ///     .await
    ///     .unwrap();
    /// tokio::task::spawn(async move {
    ///     while let Ok(sample) = subscriber.recv_async().await {
    ///         println!("Received: {:?}", sample);
    ///     }
    /// }).await;
    /// # }
    /// ```
    pub fn declare_subscriber<'b, TryIntoKeyExpr>(
        &self,
        key_expr: TryIntoKeyExpr,
    ) -> SubscriberBuilder<'_, 'b, DefaultHandler>
    where
        TryIntoKeyExpr: TryInto<KeyExpr<'b>>,
        <TryIntoKeyExpr as TryInto<KeyExpr<'b>>>::Error: Into<zenoh_result::Error>,
    {
        SubscriberBuilder {
            session: self,
            key_expr: TryIntoKeyExpr::try_into(key_expr).map_err(Into::into),
            origin: Locality::default(),
            handler: DefaultHandler::default(),
        }
    }

    /// Create a [`Queryable`](crate::query::Queryable) for the given key expression.
    ///
    /// # Arguments
    ///
    /// * `key_expr` - The key expression matching the queries the
    ///   [`Queryable`](crate::query::Queryable) will reply to
    ///
    /// # Examples
    /// ```no_run
    /// # #[tokio::main]
    /// # async fn main() {
    ///
    /// let session = zenoh::open(zenoh::Config::default()).await.unwrap();
    /// let queryable = session.declare_queryable("key/expression")
    ///     .await
    ///     .unwrap();
    /// tokio::task::spawn(async move {
    ///     while let Ok(query) = queryable.recv_async().await {
    ///         query.reply(
    ///             "key/expression",
    ///             "value",
    ///         ).await.unwrap();
    ///     }
    /// }).await;
    /// # }
    /// ```
    pub fn declare_queryable<'b, TryIntoKeyExpr>(
        &self,
        key_expr: TryIntoKeyExpr,
    ) -> QueryableBuilder<'_, 'b, DefaultHandler>
    where
        TryIntoKeyExpr: TryInto<KeyExpr<'b>>,
        <TryIntoKeyExpr as TryInto<KeyExpr<'b>>>::Error: Into<zenoh_result::Error>,
    {
        QueryableBuilder {
            session: self,
            key_expr: key_expr.try_into().map_err(Into::into),
            complete: false,
            origin: Locality::default(),
            handler: DefaultHandler::default(),
        }
    }

    /// Create a [`Publisher`](crate::pubsub::Publisher) for the given key expression.
    ///
    /// # Arguments
    ///
    /// * `key_expr` - The key expression matching resources to write
    ///
    /// # Examples
    /// ```
    /// # #[tokio::main]
    /// # async fn main() {
    ///
    /// let session = zenoh::open(zenoh::Config::default()).await.unwrap();
    /// let publisher = session.declare_publisher("key/expression")
    ///     .await
    ///     .unwrap();
    /// publisher.put("value").await.unwrap();
    /// # }
    /// ```
    pub fn declare_publisher<'b, TryIntoKeyExpr>(
        &self,
        key_expr: TryIntoKeyExpr,
    ) -> PublisherBuilder<'_, 'b>
    where
        TryIntoKeyExpr: TryInto<KeyExpr<'b>>,
        <TryIntoKeyExpr as TryInto<KeyExpr<'b>>>::Error: Into<zenoh_result::Error>,
    {
        PublisherBuilder {
            session: self,
            key_expr: key_expr.try_into().map_err(Into::into),
            encoding: Encoding::default(),
            congestion_control: CongestionControl::DEFAULT,
            priority: Priority::DEFAULT,
            is_express: false,
            #[cfg(feature = "unstable")]
            reliability: Reliability::DEFAULT,
            destination: Locality::default(),
        }
    }

    /// Create a [`Querier`](crate::query::Querier) for the given key expression.
    ///
    /// # Arguments
    ///
    /// * `key_expr` - The key expression matching resources to query
    ///
    /// # Examples
    /// ```
    /// # #[tokio::main]
    /// # async fn main() {
    ///
    /// let session = zenoh::open(zenoh::Config::default()).await.unwrap();
    /// let querier = session.declare_querier("key/expression")
    ///     .await
    ///     .unwrap();
    /// let replies = querier.get().await.unwrap();
    /// # }
    /// ```
    #[zenoh_macros::unstable]
    pub fn declare_querier<'b, TryIntoKeyExpr>(
        &self,
        key_expr: TryIntoKeyExpr,
    ) -> QuerierBuilder<'_, 'b>
    where
        TryIntoKeyExpr: TryInto<KeyExpr<'b>>,
        <TryIntoKeyExpr as TryInto<KeyExpr<'b>>>::Error: Into<zenoh_result::Error>,
    {
        let timeout = {
            let conf = &self.0.runtime.config().lock().0;
            Duration::from_millis(unwrap_or_default!(conf.queries_default_timeout()))
        };
        let qos: QoS = request::ext::QoSType::REQUEST.into();
        QuerierBuilder {
            session: self,
            key_expr: key_expr.try_into().map_err(Into::into),
            qos: qos.into(),
            destination: Locality::default(),
            target: QueryTarget::default(),
            consolidation: QueryConsolidation::default(),
            timeout,
            #[cfg(feature = "unstable")]
            accept_replies: ReplyKeyExpr::default(),
        }
    }

    /// Obtain a [`Liveliness`] struct tied to this Zenoh [`Session`].
    ///
    /// # Examples
    /// ```
    /// # #[tokio::main]
    /// # async fn main() {
    ///
    /// let session = zenoh::open(zenoh::Config::default()).await.unwrap();
    /// let liveliness = session
    ///     .liveliness()
    ///     .declare_token("key/expression")
    ///     .await
    ///     .unwrap();
    /// # }
    /// ```
    pub fn liveliness(&self) -> Liveliness<'_> {
        Liveliness { session: self }
    }
}

impl Session {
    /// Informs Zenoh that you intend to use `key_expr` multiple times and that it should optimize its transmission.
    ///
    /// The returned `KeyExpr`'s internal structure may differ from what you would have obtained through a simple
    /// `key_expr.try_into()`, to save time on detecting the optimizations that have been associated with it.
    ///
    /// # Examples
    /// ```
    /// # #[tokio::main]
    /// # async fn main() {
    ///
    /// let session = zenoh::open(zenoh::Config::default()).await.unwrap();
    /// let key_expr = session.declare_keyexpr("key/expression").await.unwrap();
    /// # }
    /// ```
    pub fn declare_keyexpr<'a, 'b: 'a, TryIntoKeyExpr>(
        &'a self,
        key_expr: TryIntoKeyExpr,
    ) -> impl Resolve<ZResult<KeyExpr<'b>>> + 'a
    where
        TryIntoKeyExpr: TryInto<KeyExpr<'b>>,
        <TryIntoKeyExpr as TryInto<KeyExpr<'b>>>::Error: Into<zenoh_result::Error>,
    {
        let key_expr: ZResult<KeyExpr> = key_expr.try_into().map_err(Into::into);
        let sid = self.0.id;
        ResolveClosure::new(move || {
            let key_expr: KeyExpr = key_expr?;
            let prefix_len = key_expr.len() as u32;
            let expr_id = self.0.declare_prefix(key_expr.as_str()).wait()?;
            let key_expr = match key_expr.0 {
                KeyExprInner::Borrowed(key_expr) | KeyExprInner::BorrowedWire { key_expr, .. } => {
                    KeyExpr(KeyExprInner::BorrowedWire {
                        key_expr,
                        expr_id,
                        mapping: Mapping::Sender,
                        prefix_len,
                        session_id: sid,
                    })
                }
                KeyExprInner::Owned(key_expr) | KeyExprInner::Wire { key_expr, .. } => {
                    KeyExpr(KeyExprInner::Wire {
                        key_expr,
                        expr_id,
                        mapping: Mapping::Sender,
                        prefix_len,
                        session_id: sid,
                    })
                }
            };
            Ok(key_expr)
        })
    }

    /// Put data.
    ///
    /// # Arguments
    ///
    /// * `key_expr` - Key expression matching the resources to put
    /// * `payload` - The payload to put
    ///
    /// # Examples
    /// ```
    /// # #[tokio::main]
    /// # async fn main() {
    /// use zenoh::bytes::Encoding;
    ///
    /// let session = zenoh::open(zenoh::Config::default()).await.unwrap();
    /// session
    ///     .put("key/expression", "payload")
    ///     .encoding(Encoding::TEXT_PLAIN)
    ///     .await
    ///     .unwrap();
    /// # }
    /// ```
    #[inline]
    pub fn put<'a, 'b: 'a, TryIntoKeyExpr, IntoZBytes>(
        &'a self,
        key_expr: TryIntoKeyExpr,
        payload: IntoZBytes,
    ) -> SessionPutBuilder<'a, 'b>
    where
        TryIntoKeyExpr: TryInto<KeyExpr<'b>>,
        <TryIntoKeyExpr as TryInto<KeyExpr<'b>>>::Error: Into<zenoh_result::Error>,
        IntoZBytes: Into<ZBytes>,
    {
        SessionPutBuilder {
            publisher: self.declare_publisher(key_expr),
            kind: PublicationBuilderPut {
                payload: payload.into(),
                encoding: Encoding::default(),
            },
            timestamp: None,
            attachment: None,
            #[cfg(feature = "unstable")]
            source_info: SourceInfo::empty(),
        }
    }

    /// Delete data.
    ///
    /// # Arguments
    ///
    /// * `key_expr` - Key expression matching the resources to delete
    ///
    /// # Examples
    /// ```
    /// # #[tokio::main]
    /// # async fn main() {
    ///
    /// let session = zenoh::open(zenoh::Config::default()).await.unwrap();
    /// session.delete("key/expression").await.unwrap();
    /// # }
    /// ```
    #[inline]
    pub fn delete<'a, 'b: 'a, TryIntoKeyExpr>(
        &'a self,
        key_expr: TryIntoKeyExpr,
    ) -> SessionDeleteBuilder<'a, 'b>
    where
        TryIntoKeyExpr: TryInto<KeyExpr<'b>>,
        <TryIntoKeyExpr as TryInto<KeyExpr<'b>>>::Error: Into<zenoh_result::Error>,
    {
        SessionDeleteBuilder {
            publisher: self.declare_publisher(key_expr),
            kind: PublicationBuilderDelete,
            timestamp: None,
            attachment: None,
            #[cfg(feature = "unstable")]
            source_info: SourceInfo::empty(),
        }
    }
    /// Query data from the matching queryables in the system.
    ///
    /// Unless explicitly requested via [`accept_replies`](crate::session::SessionGetBuilder::accept_replies), replies are guaranteed to have
    /// key expressions that match the requested `selector`.
    ///
    /// # Arguments
    ///
    /// * `selector` - The selection of resources to query
    ///
    /// # Examples
    /// ```
    /// # #[tokio::main]
    /// # async fn main() {
    ///
    /// let session = zenoh::open(zenoh::Config::default()).await.unwrap();
    /// let replies = session.get("key/expression").await.unwrap();
    /// while let Ok(reply) = replies.recv_async().await {
    ///     println!(">> Received {:?}", reply.result());
    /// }
    /// # }
    /// ```
    pub fn get<'a, 'b: 'a, TryIntoSelector>(
        &'a self,
        selector: TryIntoSelector,
    ) -> SessionGetBuilder<'a, 'b, DefaultHandler>
    where
        TryIntoSelector: TryInto<Selector<'b>>,
        <TryIntoSelector as TryInto<Selector<'b>>>::Error: Into<zenoh_result::Error>,
    {
        let selector = selector.try_into().map_err(Into::into);
        let timeout = {
            let conf = &self.0.runtime.config().lock().0;
            Duration::from_millis(unwrap_or_default!(conf.queries_default_timeout()))
        };
        let qos: QoS = request::ext::QoSType::REQUEST.into();
        SessionGetBuilder {
            session: self,
            selector,
            target: QueryTarget::DEFAULT,
            consolidation: QueryConsolidation::DEFAULT,
            qos: qos.into(),
            destination: Locality::default(),
            timeout,
            value: None,
            attachment: None,
            handler: DefaultHandler::default(),
            #[cfg(feature = "unstable")]
            source_info: SourceInfo::empty(),
        }
    }
}

impl Session {
    #[allow(clippy::new_ret_no_self)]
    pub(super) fn new(
        config: Config,
        #[cfg(feature = "shared-memory")] shm_clients: Option<Arc<ShmClientStorage>>,
    ) -> impl Resolve<ZResult<Session>> {
        ResolveFuture::new(async move {
            debug!("Config: {:?}", &config);
            let aggregated_subscribers = config.0.aggregation().subscribers().clone();
            let aggregated_publishers = config.0.aggregation().publishers().clone();
            #[allow(unused_mut)] // Required for shared-memory
            let mut runtime = RuntimeBuilder::new(config);
            #[cfg(feature = "shared-memory")]
            {
                runtime = runtime.shm_clients(shm_clients);
            }
            let mut runtime = runtime.build().await?;

            let session = Self::init(
                runtime.clone(),
                aggregated_subscribers,
                aggregated_publishers,
                true,
            )
            .await;
            runtime.start().await?;
            Ok(session)
        })
    }
}

impl SessionInner {
    pub fn zid(&self) -> ZenohId {
        self.runtime.zid()
    }

    pub(crate) fn declare_prefix<'a>(
        &'a self,
        prefix: &'a str,
    ) -> impl Resolve<ZResult<ExprId>> + 'a {
        ResolveClosure::new(move || {
            trace!("declare_prefix({:?})", prefix);
            let mut state = zwrite!(self.state);
            let primitives = state.primitives()?;
            match state
                .local_resources
                .iter()
                .find(|(_expr_id, res)| res.name() == prefix)
            {
                Some((expr_id, _res)) => Ok(*expr_id),
                None => {
                    let expr_id = state.expr_id_counter.fetch_add(1, Ordering::SeqCst);
                    let mut res = Resource::new(Box::from(prefix));
                    if let Resource::Node(res_node) = &mut res {
                        for kind in [
                            SubscriberKind::Subscriber,
                            SubscriberKind::LivelinessSubscriber,
                        ] {
                            for sub in state.subscribers(kind).values() {
                                if res_node.key_expr.intersects(&sub.key_expr) {
                                    res_node.subscribers_mut(kind).push(sub.clone());
                                }
                            }
                        }
                    }
                    state.local_resources.insert(expr_id, res);
                    drop(state);
                    primitives.send_declare(&mut Declare {
                        interest_id: None,
                        ext_qos: declare::ext::QoSType::DECLARE,
                        ext_tstamp: None,
                        ext_nodeid: declare::ext::NodeIdType::DEFAULT,
                        body: DeclareBody::DeclareKeyExpr(DeclareKeyExpr {
                            id: expr_id,
                            wire_expr: WireExpr {
                                scope: 0,
                                suffix: prefix.to_owned().into(),
                                mapping: Mapping::Sender,
                            },
                        }),
                    });
                    Ok(expr_id)
                }
            }
        })
    }

    pub(crate) fn declare_publisher_inner(
        &self,
        key_expr: KeyExpr,
        destination: Locality,
    ) -> ZResult<EntityId> {
        let mut state = zwrite!(self.state);
        tracing::trace!("declare_publisher({:?})", key_expr);
        let id = self.runtime.next_id();

        let mut pub_state = PublisherState {
            id,
            remote_id: id,
            key_expr: key_expr.clone().into_owned(),
            destination,
        };

        let declared_pub = (destination != Locality::SessionLocal)
            .then(|| {
                match state
                    .aggregated_publishers
                    .iter()
                    .find(|s| s.includes(&key_expr))
                {
                    Some(join_pub) => {
                        if let Some(joined_pub) = state.publishers.values().find(|p| {
                            p.destination != Locality::SessionLocal
                                && join_pub.includes(&p.key_expr)
                        }) {
                            pub_state.remote_id = joined_pub.remote_id;
                            None
                        } else {
                            Some(join_pub.clone().into())
                        }
                    }
                    None => {
                        if let Some(twin_pub) = state.publishers.values().find(|p| {
                            p.destination != Locality::SessionLocal && p.key_expr == key_expr
                        }) {
                            pub_state.remote_id = twin_pub.remote_id;
                            None
                        } else {
                            Some(key_expr.clone())
                        }
                    }
                }
            })
            .flatten();

        state.publishers.insert(id, pub_state);

        if let Some(res) = declared_pub {
            let primitives = state.primitives()?;
            drop(state);
            primitives.send_interest(&mut Interest {
                id,
                mode: InterestMode::CurrentFuture,
                options: InterestOptions::KEYEXPRS + InterestOptions::SUBSCRIBERS,
                wire_expr: Some(res.to_wire(self).to_owned()),
                ext_qos: network::ext::QoSType::DEFAULT,
                ext_tstamp: None,
                ext_nodeid: network::ext::NodeIdType::DEFAULT,
            });
        }
        Ok(id)
    }

    pub(crate) fn undeclare_publisher_inner(&self, pid: Id) -> ZResult<()> {
        let mut state = zwrite!(self.state);
        let Ok(primitives) = state.primitives() else {
            return Ok(());
        };
        if let Some(pub_state) = state.publishers.remove(&pid) {
            trace!("undeclare_publisher({:?})", pub_state);
            if pub_state.destination != Locality::SessionLocal {
                // Note: there might be several publishers on the same KeyExpr.
                // Before calling forget_publishers(key_expr), check if this was the last one.
                if !state.publishers.values().any(|p| {
                    p.destination != Locality::SessionLocal && p.remote_id == pub_state.remote_id
                }) {
                    drop(state);
                    primitives.send_interest(&mut Interest {
                        id: pub_state.remote_id,
                        mode: InterestMode::Final,
                        // Note: InterestMode::Final options are undefined in the current protocol specification,
                        //       they are initialized here for internal use by local egress interceptors.
                        options: InterestOptions::SUBSCRIBERS,
                        wire_expr: None,
                        ext_qos: declare::ext::QoSType::DEFAULT,
                        ext_tstamp: None,
                        ext_nodeid: declare::ext::NodeIdType::DEFAULT,
                    });
                }
            }
            Ok(())
        } else {
            Err(zerror!("Unable to find publisher").into())
        }
    }

    #[cfg(feature = "unstable")]
    pub(crate) fn declare_querier_inner(
        &self,
        key_expr: KeyExpr,
        destination: Locality,
    ) -> ZResult<EntityId> {
        tracing::trace!("declare_querier({:?})", key_expr);
        let mut state = zwrite!(self.state);
        let id = self.runtime.next_id();
        let declared_querier = state.register_querier(id, &key_expr, destination);
        if let Some(res) = declared_querier {
            let primitives = state.primitives()?;
            drop(state);
            primitives.send_interest(&mut Interest {
                id,
                mode: InterestMode::CurrentFuture,
                options: InterestOptions::KEYEXPRS + InterestOptions::QUERYABLES,
                wire_expr: Some(res.to_wire(self).to_owned()),
                ext_qos: network::ext::QoSType::DEFAULT,
                ext_tstamp: None,
                ext_nodeid: network::ext::NodeIdType::DEFAULT,
            });
        }
        Ok(id)
    }

    #[cfg(feature = "unstable")]
    pub(crate) fn undeclare_querier_inner(&self, pid: Id) -> ZResult<()> {
        let mut state = zwrite!(self.state);
        let Ok(primitives) = state.primitives() else {
            return Ok(());
        };
        if let Some(querier_state) = state.queriers.remove(&pid) {
            trace!("undeclare_querier({:?})", querier_state);
            if querier_state.destination != Locality::SessionLocal {
                // Note: there might be several queriers on the same KeyExpr.
                // Before calling forget_queriers(key_expr), check if this was the last one.
                if !state.queriers.values().any(|p| {
                    p.destination != Locality::SessionLocal
                        && p.remote_id == querier_state.remote_id
                }) {
                    drop(state);
                    primitives.send_interest(&mut Interest {
                        id: querier_state.remote_id,
                        mode: InterestMode::Final,
                        options: InterestOptions::empty(),
                        wire_expr: None,
                        ext_qos: declare::ext::QoSType::DEFAULT,
                        ext_tstamp: None,
                        ext_nodeid: declare::ext::NodeIdType::DEFAULT,
                    });
                }
            }
            Ok(())
        } else {
            Err(zerror!("Unable to find querier").into())
        }
    }

    pub(crate) fn optimize_nonwild_prefix(&self, key_expr: &KeyExpr) -> ZResult<WireExpr<'static>> {
        let ke = key_expr.as_keyexpr();
        if let Some(prefix) = ke.get_nonwild_prefix() {
            let expr_id = self.declare_prefix(prefix.as_str()).wait()?;
            return Ok(WireExpr {
                scope: expr_id,
                suffix: key_expr.as_str()[prefix.len()..].to_string().into(),
                mapping: Mapping::Sender,
            });
        }
        Ok(key_expr.to_wire(self).to_owned())
    }

    pub(crate) fn declare_subscriber_inner(
        self: &Arc<Self>,
        key_expr: &KeyExpr,
        origin: Locality,
        callback: Callback<Sample>,
    ) -> ZResult<Arc<SubscriberState>> {
        let mut state = zwrite!(self.state);
        tracing::trace!("declare_subscriber({:?})", key_expr);
        let id = self.runtime.next_id();
        let (sub_state, declared_sub) = state.register_subscriber(id, key_expr, origin, callback);
        if let Some(key_expr) = declared_sub {
            let primitives = state.primitives()?;
            drop(state);
            let wire_expr = self.optimize_nonwild_prefix(&key_expr)?;

            primitives.send_declare(&mut Declare {
                interest_id: None,
                ext_qos: declare::ext::QoSType::DECLARE,
                ext_tstamp: None,
                ext_nodeid: declare::ext::NodeIdType::DEFAULT,
                body: DeclareBody::DeclareSubscriber(DeclareSubscriber { id, wire_expr }),
            });
            #[cfg(feature = "unstable")]
            {
                let state = zread!(self.state);
                self.update_matching_status(
                    &state,
                    &key_expr,
                    MatchingStatusType::Subscribers,
                    true,
                )
            }
        } else if origin == Locality::SessionLocal {
            #[cfg(feature = "unstable")]
            self.update_matching_status(&state, key_expr, MatchingStatusType::Subscribers, true)
        }

        Ok(sub_state)
    }

    pub(crate) fn undeclare_subscriber_inner(
        self: &Arc<Self>,
        sid: Id,
        kind: SubscriberKind,
    ) -> ZResult<()> {
        let mut state = zwrite!(self.state);
        let Ok(primitives) = state.primitives() else {
            return Ok(());
        };
        if let Some(sub_state) = state.subscribers_mut(kind).remove(&sid) {
            trace!("undeclare_subscriber({:?})", sub_state);
            for res in state
                .local_resources
                .values_mut()
                .filter_map(Resource::as_node_mut)
            {
                res.subscribers_mut(kind)
                    .retain(|sub| sub.id != sub_state.id);
            }
            for res in state
                .remote_resources
                .values_mut()
                .filter_map(Resource::as_node_mut)
            {
                res.subscribers_mut(kind)
                    .retain(|sub| sub.id != sub_state.id);
            }

            match kind {
                SubscriberKind::Subscriber => {
                    if sub_state.origin != Locality::SessionLocal {
                        // Note: there might be several Subscribers on the same KeyExpr.
                        // Before calling forget_subscriber(key_expr), check if this was the last one.
                        if !state.subscribers(kind).values().any(|s| {
                            s.origin != Locality::SessionLocal && s.remote_id == sub_state.remote_id
                        }) {
                            drop(state);
                            primitives.send_declare(&mut Declare {
                                interest_id: None,
                                ext_qos: declare::ext::QoSType::DECLARE,
                                ext_tstamp: None,
                                ext_nodeid: declare::ext::NodeIdType::DEFAULT,
                                body: DeclareBody::UndeclareSubscriber(UndeclareSubscriber {
                                    id: sub_state.remote_id,
                                    ext_wire_expr: WireExprType {
                                        wire_expr: WireExpr::empty(),
                                    },
                                }),
                            });
                            #[cfg(feature = "unstable")]
                            {
                                let state = zread!(self.state);
                                self.update_matching_status(
                                    &state,
                                    &sub_state.key_expr,
                                    MatchingStatusType::Subscribers,
                                    false,
                                )
                            }
                        } else {
                            drop(state);
                        }
                    } else {
                        drop(state);
                        #[cfg(feature = "unstable")]
                        {
                            let state = zread!(self.state);
                            self.update_matching_status(
                                &state,
                                &sub_state.key_expr,
                                MatchingStatusType::Subscribers,
                                false,
                            )
                        }
                    }
                }
                SubscriberKind::LivelinessSubscriber => {
                    if kind == SubscriberKind::LivelinessSubscriber {
                        let primitives = state.primitives()?;
                        drop(state);

                        primitives.send_interest(&mut Interest {
                            id: sub_state.id,
                            mode: InterestMode::Final,
                            // Note: InterestMode::Final options are undefined in the current protocol specification,
                            //       they are initialized here for internal use by local egress interceptors.
                            options: InterestOptions::TOKENS,
                            wire_expr: None,
                            ext_qos: declare::ext::QoSType::DEFAULT,
                            ext_tstamp: None,
                            ext_nodeid: declare::ext::NodeIdType::DEFAULT,
                        });
                    }
                }
            }

            Ok(())
        } else {
            Err(zerror!("Unable to find subscriber").into())
        }
    }

    pub(crate) fn declare_queryable_inner(
        self: &Arc<Self>,
        key_expr: &KeyExpr,
        complete: bool,
        origin: Locality,
        callback: Callback<Query>,
    ) -> ZResult<Arc<QueryableState>> {
        let wire_expr = key_expr.to_wire(self);
        let mut state = zwrite!(self.state);
        tracing::trace!("declare_queryable({:?})", key_expr);
        let id = self.runtime.next_id();
        let qable_state = Arc::new(QueryableState {
            id,
            key_expr: wire_expr.to_owned(),
            complete,
            origin,
            callback,
        });

        state.queryables.insert(id, qable_state.clone());
        if origin != Locality::SessionLocal {
            let primitives = state.primitives()?;
            drop(state);
            let qabl_info = QueryableInfoType {
                complete,
                distance: 0,
            };
            let wire_expr = self.optimize_nonwild_prefix(key_expr)?;
            primitives.send_declare(&mut Declare {
                interest_id: None,
                ext_qos: declare::ext::QoSType::DECLARE,
                ext_tstamp: None,
                ext_nodeid: declare::ext::NodeIdType::DEFAULT,
                body: DeclareBody::DeclareQueryable(DeclareQueryable {
                    id,
                    wire_expr,
                    ext_info: qabl_info,
                }),
            });
        } else {
            drop(state);
        }

        #[cfg(feature = "unstable")]
        {
            let state = zread!(self.state);
            self.update_matching_status(
                &state,
                key_expr,
                MatchingStatusType::Queryables(complete),
                true,
            )
        }

        Ok(qable_state)
    }

    pub(crate) fn close_queryable(self: &Arc<Self>, qid: Id) -> ZResult<()> {
        let mut state = zwrite!(self.state);
        let Ok(primitives) = state.primitives() else {
            return Ok(());
        };
        if let Some(qable_state) = state.queryables.remove(&qid) {
            trace!("undeclare_queryable({:?})", qable_state);
            if qable_state.origin != Locality::SessionLocal {
                drop(state);
                primitives.send_declare(&mut Declare {
                    interest_id: None,
                    ext_qos: declare::ext::QoSType::DECLARE,
                    ext_tstamp: None,
                    ext_nodeid: declare::ext::NodeIdType::DEFAULT,
                    body: DeclareBody::UndeclareQueryable(UndeclareQueryable {
                        id: qable_state.id,
                        ext_wire_expr: WireExprType {
                            wire_expr: qable_state.key_expr.clone(),
                        },
                    }),
                });
            } else {
                drop(state);
            }
            #[cfg(feature = "unstable")]
            {
                let state = zread!(self.state);
                self.update_matching_status(
                    &state,
                    &state.local_wireexpr_to_expr(&qable_state.key_expr)?,
                    MatchingStatusType::Queryables(qable_state.complete),
                    false,
                )
            }
            Ok(())
        } else {
            Err(zerror!("Unable to find queryable").into())
        }
    }

    pub(crate) fn declare_liveliness_inner(&self, key_expr: &KeyExpr) -> ZResult<Id> {
        tracing::trace!("declare_liveliness({:?})", key_expr);
        let id = self.runtime.next_id();
        let primitives = zread!(self.state).primitives()?;
        primitives.send_declare(&mut Declare {
            interest_id: None,
            ext_qos: declare::ext::QoSType::DECLARE,
            ext_tstamp: None,
            ext_nodeid: declare::ext::NodeIdType::DEFAULT,
            body: DeclareBody::DeclareToken(DeclareToken {
                id,
                wire_expr: key_expr.to_wire(self).to_owned(),
            }),
        });
        Ok(id)
    }

    pub(crate) fn declare_liveliness_subscriber_inner(
        &self,
        key_expr: &KeyExpr,
        origin: Locality,
        history: bool,
        callback: Callback<Sample>,
    ) -> ZResult<Arc<SubscriberState>> {
        let mut state = zwrite!(self.state);
        trace!("declare_liveliness_subscriber({:?})", key_expr);
        let id = self.runtime.next_id();

        let sub_state = SubscriberState {
            id,
            remote_id: id,
            key_expr: key_expr.clone().into_owned(),
            origin,
            callback: callback.clone(),
        };

        let sub_state = Arc::new(sub_state);

        state
            .subscribers_mut(SubscriberKind::LivelinessSubscriber)
            .insert(sub_state.id, sub_state.clone());

        for res in state
            .local_resources
            .values_mut()
            .filter_map(Resource::as_node_mut)
        {
            if key_expr.intersects(&res.key_expr) {
                res.subscribers_mut(SubscriberKind::LivelinessSubscriber)
                    .push(sub_state.clone());
            }
        }

        for res in state
            .remote_resources
            .values_mut()
            .filter_map(Resource::as_node_mut)
        {
            if key_expr.intersects(&res.key_expr) {
                res.subscribers_mut(SubscriberKind::LivelinessSubscriber)
                    .push(sub_state.clone());
            }
        }

        let known_tokens = if history {
            state
                .remote_tokens
                .values()
                .filter(|token| key_expr.intersects(token))
                .cloned()
                .collect::<Vec<KeyExpr<'static>>>()
        } else {
            vec![]
        };

        let primitives = state.primitives()?;
        drop(state);

        if !known_tokens.is_empty() {
            self.task_controller
                .spawn_with_rt(zenoh_runtime::ZRuntime::Net, async move {
                    for token in known_tokens {
                        callback.call(Sample {
                            key_expr: token,
                            payload: ZBytes::new(),
                            kind: SampleKind::Put,
                            encoding: Encoding::default(),
                            timestamp: None,
                            qos: QoS::default(),
                            #[cfg(feature = "unstable")]
                            reliability: Reliability::Reliable,
                            #[cfg(feature = "unstable")]
                            source_info: SourceInfo::empty(),
                            attachment: None,
                        });
                    }
                });
        }

        primitives.send_interest(&mut Interest {
            id,
            mode: if history {
                InterestMode::CurrentFuture
            } else {
                InterestMode::Future
            },
            options: InterestOptions::KEYEXPRS + InterestOptions::TOKENS,
            wire_expr: Some(key_expr.to_wire(self).to_owned()),
            ext_qos: declare::ext::QoSType::DECLARE,
            ext_tstamp: None,
            ext_nodeid: declare::ext::NodeIdType::DEFAULT,
        });

        Ok(sub_state)
    }

    pub(crate) fn undeclare_liveliness(&self, tid: Id) -> ZResult<()> {
        let Ok(primitives) = zread!(self.state).primitives() else {
            return Ok(());
        };
        trace!("undeclare_liveliness({:?})", tid);
        primitives.send_declare(&mut Declare {
            interest_id: None,
            ext_qos: ext::QoSType::DECLARE,
            ext_tstamp: None,
            ext_nodeid: ext::NodeIdType::DEFAULT,
            body: DeclareBody::UndeclareToken(UndeclareToken {
                id: tid,
                ext_wire_expr: WireExprType::null(),
            }),
        });
        Ok(())
    }

    #[zenoh_macros::unstable]
    pub(crate) fn declare_matches_listener_inner(
        &self,
        key_expr: &KeyExpr,
        destination: Locality,
        match_type: MatchingStatusType,
        callback: Callback<MatchingStatus>,
    ) -> ZResult<Arc<MatchingListenerState>> {
        let mut state = zwrite!(self.state);
        let id = self.runtime.next_id();
        tracing::trace!("matches_listener({:?}: {:?}) => {id}", match_type, key_expr);
        let listener_state = Arc::new(MatchingListenerState {
            id,
            current: std::sync::Mutex::new(false),
            destination,
            key_expr: key_expr.clone().into_owned(),
            match_type,
            callback,
        });
        state.matching_listeners.insert(id, listener_state.clone());
        drop(state);
        match listener_state.current.lock() {
            Ok(mut current) => {
                if self
                    .matching_status(key_expr, listener_state.destination, match_type)
                    .map(|s| s.matching())
                    .unwrap_or(true)
                {
                    *current = true;
                    listener_state
                        .callback
                        .call(MatchingStatus { matching: true });
                }
            }
            Err(e) => tracing::error!("Error trying to acquire MathginListener lock: {}", e),
        }
        Ok(listener_state)
    }

    #[zenoh_macros::unstable]
    fn matching_status_local(
        &self,
        key_expr: &KeyExpr,
        matching_type: MatchingStatusType,
    ) -> MatchingStatus {
        let state = zread!(self.state);
        let matching = match matching_type {
            MatchingStatusType::Subscribers => state
                .subscribers(SubscriberKind::Subscriber)
                .values()
                .any(|s| s.key_expr.intersects(key_expr)),
            MatchingStatusType::Queryables(false) => state.queryables.values().any(|q| {
                state
                    .local_wireexpr_to_expr(&q.key_expr)
                    .is_ok_and(|ke| ke.intersects(key_expr))
            }),
            MatchingStatusType::Queryables(true) => state.queryables.values().any(|q| {
                q.complete
                    && state
                        .local_wireexpr_to_expr(&q.key_expr)
                        .is_ok_and(|ke| ke.includes(key_expr))
            }),
        };
        MatchingStatus { matching }
    }

    #[zenoh_macros::unstable]
    fn matching_status_remote(
        &self,
        key_expr: &KeyExpr,
        destination: Locality,
        matching_type: MatchingStatusType,
    ) -> ZResult<MatchingStatus> {
        if let Some(ns) = &self.namespace {
            self.matching_status_remote_inner(
                &(ns / key_expr.deref()).into(),
                destination,
                matching_type,
            )
        } else {
            self.matching_status_remote_inner(key_expr, destination, matching_type)
        }
    }

    #[zenoh_macros::unstable]
    fn matching_status_remote_inner(
        &self,
        key_expr: &KeyExpr,
        destination: Locality,
        matching_type: MatchingStatusType,
    ) -> ZResult<MatchingStatus> {
        let router = self.runtime.router();
        let tables = zread!(router.tables.tables);

        let matches = match matching_type {
            MatchingStatusType::Subscribers => {
                crate::net::routing::dispatcher::pubsub::get_matching_subscriptions(
                    &tables, key_expr,
                )
            }
            MatchingStatusType::Queryables(complete) => {
                crate::net::routing::dispatcher::queries::get_matching_queryables(
                    &tables, key_expr, complete,
                )
            }
        };

        drop(tables);
        let matching = match destination {
            Locality::Any => !matches.is_empty(),
            Locality::Remote => matches
                .values()
                .any(|dir| dir.id != *self.face_id.get().unwrap()),
            Locality::SessionLocal => matches
                .values()
                .any(|dir| dir.id == *self.face_id.get().unwrap()),
        };
        Ok(MatchingStatus { matching })
    }

    #[zenoh_macros::unstable]
    pub(crate) fn matching_status(
        &self,
        key_expr: &KeyExpr,
        destination: Locality,
        matching_type: MatchingStatusType,
    ) -> ZResult<MatchingStatus> {
        match destination {
            Locality::SessionLocal => Ok(self.matching_status_local(key_expr, matching_type)),
            Locality::Remote => self.matching_status_remote(key_expr, destination, matching_type),
            Locality::Any => {
                let local_match = self.matching_status_local(key_expr, matching_type);
                if local_match.matching() {
                    Ok(local_match)
                } else {
                    self.matching_status_remote(key_expr, destination, matching_type)
                }
            }
        }
    }

    #[zenoh_macros::unstable]
    pub(crate) fn update_matching_status(
        self: &Arc<Self>,
        state: &SessionState,
        key_expr: &KeyExpr,
        match_type: MatchingStatusType,
        status_value: bool,
    ) {
        for msub in state.matching_listeners.values() {
            if msub.is_matching(key_expr, match_type) {
                // Cannot hold session lock when calling tables (matching_status())
                // TODO: check which ZRuntime should be used
                self.task_controller
                    .spawn_with_rt(zenoh_runtime::ZRuntime::Net, {
                        let session = WeakSession::new(self);
                        let msub = msub.clone();
                        async move {
                            match msub.current.lock() {
                                Ok(mut current) => {
                                    if *current != status_value {
                                        if let Ok(status) = session.matching_status(
                                            &msub.key_expr,
                                            msub.destination,
                                            msub.match_type,
                                        ) {
                                            if status.matching() == status_value {
                                                *current = status_value;
                                                let callback = msub.callback.clone();
                                                callback.call(status)
                                            }
                                        }
                                    }
                                }
                                Err(e) => {
                                    tracing::error!(
                                        "Error trying to acquire MathginListener lock: {}",
                                        e
                                    );
                                }
                            }
                        }
                    });
            }
        }
    }

    #[zenoh_macros::unstable]
    pub(crate) fn undeclare_matches_listener_inner(&self, sid: Id) -> ZResult<()> {
        let mut state = zwrite!(self.state);
        if state.primitives.is_none() {
            return Ok(());
        }
        if let Some(state) = state.matching_listeners.remove(&sid) {
            trace!("undeclare_matches_listener_inner({:?})", state);
            Ok(())
        } else {
            Err(zerror!("Unable to find MatchingListener").into())
        }
    }

    #[allow(clippy::too_many_arguments)] // TODO fixme
    pub(crate) fn execute_subscriber_callbacks(
        &self,
        local: bool,
        key_expr: &WireExpr,
        info: Option<DataInfo>,
        payload: ZBuf,
        kind: SubscriberKind,
        #[cfg(feature = "unstable")] reliability: Reliability,
        attachment: Option<ZBytes>,
    ) {
        let mut callbacks = SingleOrVec::default();
        let state = zread!(self.state);
        if state.primitives.is_none() {
            return; // Session closing or closed
        }
        if key_expr.suffix.is_empty() {
            match state.get_res(&key_expr.scope, key_expr.mapping, local) {
                Some(Resource::Node(res)) => {
                    for sub in res.subscribers(kind) {
                        if sub.origin == Locality::Any
                            || (local == (sub.origin == Locality::SessionLocal))
                        {
                            callbacks.push((sub.callback.clone(), res.key_expr.clone().into()));
                        }
                    }
                }
                Some(Resource::Prefix { prefix }) => {
                    tracing::error!(
                        "Received Data for `{}`, which isn't a key expression",
                        prefix
                    );
                    return;
                }
                None => {
                    tracing::error!("Received Data for unknown expr_id: {}", key_expr.scope);
                    return;
                }
            }
        } else {
            match state.wireexpr_to_keyexpr(key_expr, local) {
                Ok(key_expr) => {
                    for sub in state.subscribers(kind).values() {
                        if (sub.origin == Locality::Any
                            || (local == (sub.origin == Locality::SessionLocal)))
                            && key_expr.intersects(&sub.key_expr)
                        {
                            callbacks.push((sub.callback.clone(), key_expr.clone().into_owned()));
                        }
                    }
                }
                Err(err) => {
                    tracing::error!("Received Data for unknown key_expr: {}", err);
                    return;
                }
            }
        };
        drop(state);
        let mut sample = info.clone().into_sample(
            // SAFETY: the keyexpr is valid
            KeyExpr::dummy(),
            payload,
            #[cfg(feature = "unstable")]
            reliability,
            attachment,
        );
        let zenoh_collections::single_or_vec::IntoIter { drain, last } = callbacks.into_iter();
        for (cb, key_expr) in drain {
            sample.key_expr = key_expr;
            cb.call(sample.clone());
        }
        if let Some((cb, key_expr)) = last {
            sample.key_expr = key_expr;
            cb.call(sample);
        }
    }

    #[allow(clippy::too_many_arguments)] // TODO fixme
    pub(crate) fn resolve_put(
        &self,
        key_expr: &KeyExpr,
        payload: ZBytes,
        kind: SampleKind,
        encoding: Encoding,
        congestion_control: CongestionControl,
        priority: Priority,
        is_express: bool,
        destination: Locality,
        #[cfg(feature = "unstable")] reliability: Reliability,
        timestamp: Option<uhlc::Timestamp>,
        #[cfg(feature = "unstable")] source_info: SourceInfo,
        attachment: Option<ZBytes>,
    ) -> ZResult<()> {
        trace!("write({:?}, [...])", key_expr);
        let primitives = zread!(self.state).primitives()?;
        let timestamp = timestamp.or_else(|| self.runtime.new_timestamp());
        let wire_expr = key_expr.to_wire(self);
        if destination != Locality::SessionLocal {
            let body = match kind {
                SampleKind::Put => PushBody::Put(Put {
                    timestamp,
                    encoding: encoding.clone().into(),
                    #[cfg(feature = "unstable")]
                    ext_sinfo: source_info.clone().into(),
                    #[cfg(not(feature = "unstable"))]
                    ext_sinfo: None,
                    #[cfg(feature = "shared-memory")]
                    ext_shm: None,
                    ext_attachment: attachment.clone().map(|a| a.into()),
                    ext_unknown: vec![],
                    payload: payload.clone().into(),
                }),
                SampleKind::Delete => PushBody::Del(Del {
                    timestamp,
                    #[cfg(feature = "unstable")]
                    ext_sinfo: source_info.clone().into(),
                    #[cfg(not(feature = "unstable"))]
                    ext_sinfo: None,
                    ext_attachment: attachment.clone().map(|a| a.into()),
                    ext_unknown: vec![],
                }),
            };
            let push = &mut Push {
                wire_expr: wire_expr.to_owned(),
                ext_qos: push::ext::QoSType::new(priority.into(), congestion_control, is_express),
                ext_tstamp: None,
                ext_nodeid: push::ext::NodeIdType::DEFAULT,
                payload: body,
            };
            match &self.namespace {
                Some(_) => {
                    let face = primitives.as_any().downcast_ref::<Namespace>().unwrap();
                    face.send_push(
                        push,
                        #[cfg(feature = "unstable")]
                        reliability,
                        #[cfg(not(feature = "unstable"))]
                        Reliability::DEFAULT,
                    );
                }
                None => {
                    let face = primitives.as_any().downcast_ref::<Face>().unwrap();
                    face.send_push(
                        push,
                        #[cfg(feature = "unstable")]
                        reliability,
                        #[cfg(not(feature = "unstable"))]
                        Reliability::DEFAULT,
                    );
                }
            }
        }
        if destination != Locality::Remote {
            let data_info = DataInfo {
                kind,
                encoding: Some(encoding),
                timestamp,
                #[cfg(feature = "unstable")]
                source_id: source_info.source_id,
                #[cfg(not(feature = "unstable"))]
                source_id: None,
                #[cfg(feature = "unstable")]
                source_sn: source_info.source_sn,
                #[cfg(not(feature = "unstable"))]
                source_sn: None,
                qos: QoS::from(push::ext::QoSType::new(
                    priority.into(),
                    congestion_control,
                    is_express,
                )),
            };

            self.execute_subscriber_callbacks(
                true,
                &wire_expr,
                Some(data_info),
                payload.into(),
                SubscriberKind::Subscriber,
                #[cfg(feature = "unstable")]
                reliability,
                attachment,
            );
        }
        Ok(())
    }

    #[allow(clippy::too_many_arguments)]
    pub(crate) fn query(
        self: &Arc<Self>,
        key_expr: &KeyExpr<'_>,
        parameters: &Parameters<'_>,
        target: QueryTarget,
        consolidation: QueryConsolidation,
        qos: QoS,
        destination: Locality,
        timeout: Duration,
        value: Option<(ZBytes, Encoding)>,
        attachment: Option<ZBytes>,
        #[cfg(feature = "unstable")] source: SourceInfo,
        callback: Callback<Reply>,
    ) -> ZResult<()> {
        tracing::trace!(
            "get({}, {:?}, {:?})",
            Selector::borrowed(key_expr, parameters),
            target,
            consolidation
        );
        let mut state = zwrite!(self.state);
        let consolidation = match consolidation.mode {
            #[cfg(feature = "unstable")]
            ConsolidationMode::Auto if parameters.time_range().is_some() => ConsolidationMode::None,
            ConsolidationMode::Auto => ConsolidationMode::Latest,
            mode => mode,
        };
        let qid = state.qid_counter.fetch_add(1, Ordering::SeqCst);
        let nb_final = match destination {
            Locality::Any => 2,
            _ => 1,
        };

        let token = self.task_controller.get_cancellation_token();
        self.task_controller
            .spawn_with_rt(zenoh_runtime::ZRuntime::Net, {
                let session = WeakSession::new(self);
                async move {
                    tokio::select! {
                        _ = tokio::time::sleep(timeout) => {
                            let mut state = zwrite!(session.state);
                            if let Some(query) = state.queries.remove(&qid) {
                                std::mem::drop(state);
                                debug!("Timeout on query {}! Send error and close.", qid);
                                if query.reception_mode == ConsolidationMode::Latest {
                                    for (_, reply) in query.replies.unwrap().into_iter() {
                                        query.callback.call(reply);
                                    }
                                }
                                query.callback.call(Reply {
                                    result: Err(ReplyError::new("Timeout", Encoding::ZENOH_STRING)),
                                    #[cfg(feature = "unstable")]
                                    replier_id: Some(session.zid().into()),
                                });
                            }
                        }
                        _ = token.cancelled() => {}
                    }
                }
            });

        tracing::trace!("Register query {} (nb_final = {})", qid, nb_final);
        let wexpr = key_expr.to_wire(self).to_owned();
        state.queries.insert(
            qid,
            QueryState {
                nb_final,
                key_expr: key_expr.clone().into_owned(),
                parameters: parameters.clone().into_owned(),
                reception_mode: consolidation,
                replies: (consolidation != ConsolidationMode::None).then(HashMap::new),
                callback,
            },
        );

        let primitives = state.primitives()?;
        drop(state);

        if destination != Locality::SessionLocal {
            let ext_attachment = attachment.clone().map(Into::into);
            primitives.send_request(&mut Request {
                id: qid,
                wire_expr: wexpr.clone(),
                ext_qos: qos.into(),
                ext_tstamp: None,
                ext_nodeid: request::ext::NodeIdType::DEFAULT,
                ext_target: target,
                ext_budget: None,
                ext_timeout: Some(timeout),
                payload: RequestBody::Query(zenoh_protocol::zenoh::Query {
                    consolidation,
                    parameters: parameters.to_string(),
                    #[cfg(feature = "unstable")]
                    ext_sinfo: source.into(),
                    #[cfg(not(feature = "unstable"))]
                    ext_sinfo: None,
                    ext_body: value.as_ref().map(|v| query::ext::QueryBodyType {
                        #[cfg(feature = "shared-memory")]
                        ext_shm: None,
                        encoding: v.1.clone().into(),
                        payload: v.0.clone().into(),
                    }),
                    ext_attachment,
                    ext_unknown: vec![],
                }),
            });
        }
        if destination != Locality::Remote {
            self.handle_query(
                true,
                &wexpr,
                parameters.as_str(),
                qid,
                target,
                consolidation,
                value.as_ref().map(|v| query::ext::QueryBodyType {
                    #[cfg(feature = "shared-memory")]
                    ext_shm: None,
                    encoding: v.1.clone().into(),
                    payload: v.0.clone().into(),
                }),
                attachment,
            );
        }
        Ok(())
    }

    pub(crate) fn liveliness_query(
        self: &Arc<Self>,
        key_expr: &KeyExpr<'_>,
        timeout: Duration,
        callback: Callback<Reply>,
    ) -> ZResult<()> {
        tracing::trace!("liveliness.get({}, {:?})", key_expr, timeout);
        let mut state = zwrite!(self.state);
        let id = state.liveliness_qid_counter.fetch_add(1, Ordering::SeqCst);
        let token = self.task_controller.get_cancellation_token();
        self.task_controller
            .spawn_with_rt(zenoh_runtime::ZRuntime::Net, {
                let session = WeakSession::new(self);
                async move {
                    tokio::select! {
                        _ = tokio::time::sleep(timeout) => {
                            let mut state = zwrite!(session.state);
                            if let Some(query) = state.liveliness_queries.remove(&id) {
                                std::mem::drop(state);
                                debug!("Timeout on liveliness query {}! Send error and close.", id);
                                query.callback.call(Reply {
                                    result: Err(ReplyError::new("Timeout", Encoding::ZENOH_STRING)),
                                    #[cfg(feature = "unstable")]
                                    replier_id: Some(session.zid().into()),
                                });
                            }
                        }
                        _ = token.cancelled() => {}
                    }
                }
            });

        tracing::trace!("Register liveliness query {}", id);
        let wexpr = key_expr.to_wire(self).to_owned();
        state
            .liveliness_queries
            .insert(id, LivelinessQueryState { callback });

        let primitives = state.primitives()?;
        drop(state);

        primitives.send_interest(&mut Interest {
            id,
            mode: InterestMode::Current,
            options: InterestOptions::KEYEXPRS + InterestOptions::TOKENS,
            wire_expr: Some(wexpr.clone()),
            ext_qos: request::ext::QoSType::DEFAULT,
            ext_tstamp: None,
            ext_nodeid: request::ext::NodeIdType::DEFAULT,
        });

        Ok(())
    }

    #[allow(clippy::too_many_arguments)]
    pub(crate) fn handle_query(
        self: &Arc<Self>,
        local: bool,
        key_expr: &WireExpr,
        parameters: &str,
        qid: RequestId,
        _target: QueryTarget,
        _consolidation: ConsolidationMode,
        body: Option<QueryBodyType>,
        attachment: Option<ZBytes>,
    ) {
        let (primitives, key_expr, queryables) = {
            let state = zread!(self.state);
            if state.primitives.is_none() {
                return; // Session closing or closed
            }
            let Ok(primitives) = state.primitives() else {
                return;
            };
            match state.wireexpr_to_keyexpr(key_expr, local) {
                Ok(key_expr) => {
                    let queryables = state
                        .queryables
                        .iter()
                        .filter(
                            |(_, queryable)|
                                (queryable.origin == Locality::Any
                                    || (local == (queryable.origin == Locality::SessionLocal)))
                                &&
                                match state.local_wireexpr_to_expr(&queryable.key_expr) {
                                    Ok(qablname) => {
                                        qablname.intersects(&key_expr)
                                    }
                                    Err(err) => {
                                        error!(
                                            "{}. Internal error (queryable key_expr to key_expr failed).",
                                            err
                                        );
                                        false
                                    }
                                }
                        )
                        .map(|(id, qable)| (*id, qable.callback.clone()))
                        .collect::<Vec<(u32, Callback<Query>)>>();
                    (primitives, key_expr.into_owned(), queryables)
                }
                Err(err) => {
                    error!("Received Query for unknown key_expr: {}", err);
                    return;
                }
            }
        };

        let zid = self.zid();

        let query_inner = Arc::new(QueryInner {
            key_expr,
            parameters: parameters.to_owned().into(),
            qid,
            zid: zid.into(),
            primitives: if local {
                Arc::new(WeakSession::new(self))
            } else {
                primitives
            },
        });
        let mut query = Query {
            inner: query_inner,
            eid: 0,
            value: body.map(|b| (b.payload.into(), b.encoding.into())),
            attachment,
        };
        for (eid, cb) in queryables {
            query.eid = eid;
            cb.call(query.clone());
        }
    }
}

impl Primitives for WeakSession {
    fn send_interest(&self, msg: &mut zenoh_protocol::network::Interest) {
        trace!("recv Interest {} {:?}", msg.id, msg.wire_expr);
    }
    fn send_declare(&self, msg: &mut zenoh_protocol::network::Declare) {
        match &msg.body {
            zenoh_protocol::network::DeclareBody::DeclareKeyExpr(m) => {
                trace!("recv DeclareKeyExpr {} {:?}", m.id, m.wire_expr);
                let state = &mut zwrite!(self.state);
                if state.primitives.is_none() {
                    return; // Session closing or closed
                }
                match state.remote_key_to_expr(&m.wire_expr) {
                    Ok(key_expr) => {
                        let mut res_node = ResourceNode::new(key_expr.clone().into());
                        for kind in [
                            SubscriberKind::Subscriber,
                            SubscriberKind::LivelinessSubscriber,
                        ] {
                            for sub in state.subscribers(kind).values() {
                                if key_expr.intersects(&sub.key_expr) {
                                    res_node.subscribers_mut(kind).push(sub.clone());
                                }
                            }
                        }

                        state
                            .remote_resources
                            .insert(m.id, Resource::Node(res_node));
                    }
                    Err(e) => error!(
                        "Received Resource for invalid wire_expr `{}`: {}",
                        m.wire_expr, e
                    ),
                }
            }
            zenoh_protocol::network::DeclareBody::UndeclareKeyExpr(m) => {
                trace!("recv UndeclareKeyExpr {}", m.id);
            }
            zenoh_protocol::network::DeclareBody::DeclareSubscriber(m) => {
                trace!("recv DeclareSubscriber {} {:?}", m.id, m.wire_expr);
                #[cfg(feature = "unstable")]
                {
                    let mut state = zwrite!(self.state);
                    if state.primitives.is_none() {
                        return; // Session closing or closed
                    }
                    match state
                        .wireexpr_to_keyexpr(&m.wire_expr, false)
                        .map(|e| e.into_owned())
                    {
                        Ok(expr) => {
                            state.remote_subscribers.insert(m.id, expr.clone());
                            self.update_matching_status(
                                &state,
                                &expr,
                                MatchingStatusType::Subscribers,
                                true,
                            );
                        }
                        Err(err) => {
                            tracing::error!(
                                "Received DeclareSubscriber for unknown wire_expr: {}",
                                err
                            )
                        }
                    }
                }
            }
            zenoh_protocol::network::DeclareBody::UndeclareSubscriber(m) => {
                trace!("recv UndeclareSubscriber {:?}", m.id);
                #[cfg(feature = "unstable")]
                {
                    let mut state = zwrite!(self.state);
                    if state.primitives.is_none() {
                        return; // Session closing or closed
                    }
                    if let Some(expr) = state.remote_subscribers.remove(&m.id) {
                        self.update_matching_status(
                            &state,
                            &expr,
                            MatchingStatusType::Subscribers,
                            false,
                        );
                    } else {
                        tracing::error!("Received Undeclare Subscriber for unknown id: {}", m.id);
                    }
                }
            }
            zenoh_protocol::network::DeclareBody::DeclareQueryable(m) => {
                trace!("recv DeclareQueryable {} {:?}", m.id, m.wire_expr);
                #[cfg(feature = "unstable")]
                {
                    let mut state = zwrite!(self.state);
                    if state.primitives.is_none() {
                        return; // Session closing or closed
                    }
                    match state
                        .wireexpr_to_keyexpr(&m.wire_expr, false)
                        .map(|e| e.into_owned())
                    {
                        Ok(expr) => {
                            state
                                .remote_queryables
                                .insert(m.id, (expr.clone(), m.ext_info.complete));
                            self.update_matching_status(
                                &state,
                                &expr,
                                MatchingStatusType::Queryables(m.ext_info.complete),
                                true,
                            );
                        }
                        Err(err) => {
                            tracing::error!(
                                "Received DeclareQueryable for unknown wire_expr: {}",
                                err
                            )
                        }
                    }
                }
            }
            zenoh_protocol::network::DeclareBody::UndeclareQueryable(m) => {
                trace!("recv UndeclareQueryable {:?}", m.id);
                #[cfg(feature = "unstable")]
                {
                    let mut state = zwrite!(self.state);
                    if state.primitives.is_none() {
                        return; // Session closing or closed
                    }
                    if let Some((expr, complete)) = state.remote_queryables.remove(&m.id) {
                        self.update_matching_status(
                            &state,
                            &expr,
                            MatchingStatusType::Queryables(complete),
                            false,
                        );
                    } else {
                        tracing::error!("Received Undeclare Queryable for unknown id: {}", m.id);
                    }
                }
            }
            zenoh_protocol::network::DeclareBody::DeclareToken(m) => {
                let mut state = zwrite!(self.state);
                if state.primitives.is_none() {
                    return; // Session closing or closed
                }
                match state
                    .wireexpr_to_keyexpr(&m.wire_expr, false)
                    .map(|e| e.into_owned())
                {
                    Ok(key_expr) => {
                        if let Some(interest_id) = msg.interest_id {
                            if let Some(query) = state.liveliness_queries.get(&interest_id) {
                                let reply = Reply {
                                    result: Ok(Sample {
                                        key_expr,
                                        payload: ZBytes::new(),
                                        kind: SampleKind::Put,
                                        encoding: Encoding::default(),
                                        timestamp: None,
                                        qos: QoS::default(),
                                        #[cfg(feature = "unstable")]
                                        reliability: Reliability::Reliable,
                                        #[cfg(feature = "unstable")]
                                        source_info: SourceInfo::empty(),
                                        attachment: None,
                                    }),
                                    #[cfg(feature = "unstable")]
                                    replier_id: None,
                                };

                                query.callback.call(reply);
                                return;
                            }
                        }
                        if let Entry::Vacant(e) = state.remote_tokens.entry(m.id) {
                            e.insert(key_expr.clone());
                            drop(state);

                            self.execute_subscriber_callbacks(
                                false,
                                &m.wire_expr,
                                None,
                                ZBuf::default(),
                                SubscriberKind::LivelinessSubscriber,
                                #[cfg(feature = "unstable")]
                                Reliability::Reliable,
                                None,
                            );
                        }
                    }
                    Err(err) => {
                        tracing::error!("Received DeclareToken for unknown wire_expr: {}", err)
                    }
                }
            }
            zenoh_protocol::network::DeclareBody::UndeclareToken(m) => {
                trace!("recv UndeclareToken {:?}", m.id);
                {
                    let mut state = zwrite!(self.state);
                    if state.primitives.is_none() {
                        return; // Session closing or closed
                    }
                    if let Some(key_expr) = state.remote_tokens.remove(&m.id) {
                        drop(state);

                        let data_info = DataInfo {
                            kind: SampleKind::Delete,
                            ..Default::default()
                        };

                        self.execute_subscriber_callbacks(
                            false,
                            &key_expr.to_wire(self),
                            Some(data_info),
                            ZBuf::default(),
                            SubscriberKind::LivelinessSubscriber,
                            #[cfg(feature = "unstable")]
                            Reliability::Reliable,
                            None,
                        );
                    } else if m.ext_wire_expr.wire_expr != WireExpr::empty() {
                        match state
                            .wireexpr_to_keyexpr(&m.ext_wire_expr.wire_expr, false)
                            .map(|e| e.into_owned())
                        {
                            Ok(key_expr) => {
                                drop(state);

                                let data_info = DataInfo {
                                    kind: SampleKind::Delete,
                                    ..Default::default()
                                };

                                self.execute_subscriber_callbacks(
                                    false,
                                    &key_expr.to_wire(self),
                                    Some(data_info),
                                    ZBuf::default(),
                                    SubscriberKind::LivelinessSubscriber,
                                    #[cfg(feature = "unstable")]
                                    Reliability::Reliable,
                                    None,
                                );
                            }
                            Err(err) => {
                                tracing::error!(
                                    "Received UndeclareToken for unknown wire_expr: {}",
                                    err
                                )
                            }
                        }
                    }
                }
            }
            DeclareBody::DeclareFinal(DeclareFinal) => {
                trace!("recv DeclareFinal {:?}", msg.interest_id);
                if let Some(interest_id) = msg.interest_id {
                    let mut state = zwrite!(self.state);
                    let _ = state.liveliness_queries.remove(&interest_id);
                }
            }
        }
    }

    fn send_push(&self, msg: &mut Push, _reliability: Reliability) {
        trace!("recv Push {:?}", msg);
        match &mut msg.payload {
            PushBody::Put(m) => {
                let info = DataInfo {
                    kind: SampleKind::Put,
                    encoding: Some(mem::take(&mut m.encoding).into()),
                    timestamp: m.timestamp,
                    qos: QoS::from(msg.ext_qos),
                    source_id: m.ext_sinfo.as_ref().map(|i| i.id.into()),
                    source_sn: m.ext_sinfo.as_ref().map(|i| i.sn),
                };
                self.execute_subscriber_callbacks(
                    false,
                    &msg.wire_expr,
                    Some(info),
                    mem::take(&mut m.payload),
                    SubscriberKind::Subscriber,
                    #[cfg(feature = "unstable")]
                    _reliability,
                    mem::take(&mut m.ext_attachment).map(Into::into),
                )
            }
            PushBody::Del(m) => {
                let info = DataInfo {
                    kind: SampleKind::Delete,
                    encoding: None,
                    timestamp: m.timestamp,
                    qos: QoS::from(msg.ext_qos),
                    source_id: m.ext_sinfo.as_ref().map(|i| i.id.into()),
                    source_sn: m.ext_sinfo.as_ref().map(|i| i.sn),
                };
                self.execute_subscriber_callbacks(
                    false,
                    &msg.wire_expr,
                    Some(info),
                    ZBuf::empty(),
                    SubscriberKind::Subscriber,
                    #[cfg(feature = "unstable")]
                    _reliability,
                    mem::take(&mut m.ext_attachment).map(Into::into),
                )
            }
        }
    }

    fn send_request(&self, msg: &mut Request) {
        trace!("recv Request {:?}", msg);
        match &mut msg.payload {
            RequestBody::Query(m) => self.handle_query(
                false,
                &msg.wire_expr,
                &m.parameters,
                msg.id,
                msg.ext_target,
                m.consolidation,
                mem::take(&mut m.ext_body),
                mem::take(&mut m.ext_attachment).map(Into::into),
            ),
        }
    }

    fn send_response(&self, msg: &mut Response) {
        trace!("recv Response {:?}", msg);
        match &mut msg.payload {
            ResponseBody::Err(e) => {
                let mut state = zwrite!(self.state);
                if state.primitives.is_none() {
                    return; // Session closing or closed
                }
                match state.queries.get_mut(&msg.rid) {
                    Some(query) => {
                        let callback = query.callback.clone();
                        std::mem::drop(state);
                        let new_reply = Reply {
                            result: Err(ReplyError {
                                payload: mem::take(&mut e.payload).into(),
                                encoding: mem::take(&mut e.encoding).into(),
                            }),
                            #[cfg(feature = "unstable")]
                            replier_id: mem::take(&mut e.ext_sinfo).map(|info| info.id.zid),
                        };
                        callback.call(new_reply);
                    }
                    None => {
                        tracing::warn!("Received ReplyData for unknown Query: {}", msg.rid);
                    }
                }
            }
            ResponseBody::Reply(m) => {
                let mut state = zwrite!(self.state);
                if state.primitives.is_none() {
                    return; // Session closing or closed
                }
                let key_expr = match state.remote_key_to_expr(&msg.wire_expr) {
                    Ok(key) => key.into_owned(),
                    Err(e) => {
                        error!("Received ReplyData for unknown key_expr: {}", e);
                        return;
                    }
                };
                match state.queries.get_mut(&msg.rid) {
                    Some(query) => {
                        let c =
                            zcondfeat!("unstable", !query.parameters.reply_key_expr_any(), true);
                        if c && !query.key_expr.intersects(&key_expr) {
                            tracing::warn!(
                                "Received Reply for `{}` from `{:?}, which didn't match query `{}`: dropping Reply.",
                                key_expr,
                                msg.ext_respid,
                                query.selector()
                            );
                            return;
                        }

                        struct Ret {
                            payload: ZBuf,
                            info: DataInfo,
                            attachment: Option<ZBytes>,
                        }
                        let Ret {
                            payload,
                            info,
                            attachment,
                        } = match &mut m.payload {
                            ReplyBody::Put(Put {
                                timestamp,
                                encoding,
                                ext_sinfo,
                                ext_attachment: _attachment,
                                payload,
                                ..
                            }) => Ret {
                                payload: mem::take(payload),
                                info: DataInfo {
                                    kind: SampleKind::Put,
                                    encoding: Some(mem::take(encoding).into()),
                                    timestamp: *timestamp,
                                    qos: QoS::from(msg.ext_qos),
                                    source_id: ext_sinfo.as_ref().map(|i| i.id.into()),
                                    source_sn: ext_sinfo.as_ref().map(|i| i.sn),
                                },
                                attachment: mem::take(_attachment).map(Into::into),
                            },
                            ReplyBody::Del(Del {
                                timestamp,
                                ext_sinfo,
                                ext_attachment: _attachment,
                                ..
                            }) => Ret {
                                payload: ZBuf::empty(),
                                info: DataInfo {
                                    kind: SampleKind::Delete,
                                    encoding: None,
                                    timestamp: *timestamp,
                                    qos: QoS::from(msg.ext_qos),
                                    source_id: ext_sinfo.as_ref().map(|i| i.id.into()),
                                    source_sn: ext_sinfo.as_ref().map(|i| i.sn),
                                },
                                attachment: mem::take(_attachment).map(Into::into),
                            },
                        };
                        let sample = info.into_sample(
                            key_expr.into_owned(),
                            payload,
                            #[cfg(feature = "unstable")]
                            Reliability::Reliable,
                            attachment,
                        );
                        let new_reply = Reply {
                            result: Ok(sample),
                            #[cfg(feature = "unstable")]
                            replier_id: None,
                        };
                        let callback =
                            match query.reception_mode {
                                ConsolidationMode::None => {
                                    Some((query.callback.clone(), new_reply))
                                }
                                ConsolidationMode::Monotonic => {
                                    match query.replies.as_ref().unwrap().get(
                                        new_reply.result.as_ref().unwrap().key_expr.as_keyexpr(),
                                    ) {
                                        Some(reply) => {
                                            if new_reply.result.as_ref().unwrap().timestamp
                                                > reply.result.as_ref().unwrap().timestamp
                                            {
                                                query.replies.as_mut().unwrap().insert(
                                                    new_reply
                                                        .result
                                                        .as_ref()
                                                        .unwrap()
                                                        .key_expr
                                                        .clone()
                                                        .into(),
                                                    new_reply.clone(),
                                                );
                                                Some((query.callback.clone(), new_reply))
                                            } else {
                                                None
                                            }
                                        }
                                        None => {
                                            query.replies.as_mut().unwrap().insert(
                                                new_reply
                                                    .result
                                                    .as_ref()
                                                    .unwrap()
                                                    .key_expr
                                                    .clone()
                                                    .into(),
                                                new_reply.clone(),
                                            );
                                            Some((query.callback.clone(), new_reply))
                                        }
                                    }
                                }
                                ConsolidationMode::Auto | ConsolidationMode::Latest => {
                                    match query.replies.as_ref().unwrap().get(
                                        new_reply.result.as_ref().unwrap().key_expr.as_keyexpr(),
                                    ) {
                                        Some(reply) => {
                                            if new_reply.result.as_ref().unwrap().timestamp
                                                > reply.result.as_ref().unwrap().timestamp
                                            {
                                                query.replies.as_mut().unwrap().insert(
                                                    new_reply
                                                        .result
                                                        .as_ref()
                                                        .unwrap()
                                                        .key_expr
                                                        .clone()
                                                        .into(),
                                                    new_reply,
                                                );
                                            }
                                        }
                                        None => {
                                            query.replies.as_mut().unwrap().insert(
                                                new_reply
                                                    .result
                                                    .as_ref()
                                                    .unwrap()
                                                    .key_expr
                                                    .clone()
                                                    .into(),
                                                new_reply,
                                            );
                                        }
                                    };
                                    None
                                }
                            };
                        std::mem::drop(state);
                        if let Some((callback, new_reply)) = callback {
                            callback.call(new_reply);
                        }
                    }
                    None => {
                        tracing::warn!("Received ReplyData for unknown Query: {}", msg.rid);
                    }
                }
            }
        }
    }

    fn send_response_final(&self, msg: &mut ResponseFinal) {
        trace!("recv ResponseFinal {:?}", msg);
        let mut state = zwrite!(self.state);
        if state.primitives.is_none() {
            return; // Session closing or closed
        }
        match state.queries.get_mut(&msg.rid) {
            Some(query) => {
                query.nb_final -= 1;
                if query.nb_final == 0 {
                    let query = state.queries.remove(&msg.rid).unwrap();
                    std::mem::drop(state);
                    if query.reception_mode == ConsolidationMode::Latest {
                        for (_, reply) in query.replies.unwrap().into_iter() {
                            query.callback.call(reply);
                        }
                    }
                    trace!("Close query {}", msg.rid);
                }
            }
            None => {
                warn!("Received ResponseFinal for unknown Request: {}", msg.rid);
            }
        }
    }

    fn send_close(&self) {
        trace!("recv Close");
    }

    fn as_any(&self) -> &dyn std::any::Any {
        self
    }
}

impl crate::net::primitives::EPrimitives for WeakSession {
    #[inline]
    fn send_interest(&self, ctx: crate::net::routing::RoutingContext<&mut Interest>) {
        (self as &dyn Primitives).send_interest(ctx.msg)
    }

    #[inline]
    fn send_declare(&self, ctx: crate::net::routing::RoutingContext<&mut Declare>) {
        (self as &dyn Primitives).send_declare(ctx.msg)
    }

    #[inline]
    fn send_push(&self, msg: &mut Push, reliability: Reliability) {
        (self as &dyn Primitives).send_push(msg, reliability)
    }

    #[inline]
    fn send_request(&self, msg: &mut Request) {
        (self as &dyn Primitives).send_request(msg)
    }

    #[inline]
    fn send_response(&self, msg: &mut Response) {
        (self as &dyn Primitives).send_response(msg)
    }

    #[inline]
    fn send_response_final(&self, msg: &mut ResponseFinal) {
        (self as &dyn Primitives).send_response_final(msg)
    }

    fn as_any(&self) -> &dyn std::any::Any {
        self
    }
}

/// Open a zenoh [`Session`].
///
/// # Arguments
///
/// * `config` - The [`Config`] for the zenoh session
///
/// # Examples
/// ```
/// # #[tokio::main]
/// # async fn main() {
///
/// let session = zenoh::open(zenoh::Config::default()).await.unwrap();
/// # }
/// ```
///
/// ```
/// # #[tokio::main]
/// # async fn main() {
/// use std::str::FromStr;
/// use zenoh::session::ZenohId;
///
/// let mut config = zenoh::Config::default();
/// config.set_id(ZenohId::from_str("221b72df20924c15b8794c6bdb471150").unwrap());
/// config.connect.endpoints.set(
///     ["tcp/10.10.10.10:7447", "tcp/11.11.11.11:7447"].iter().map(|s|s.parse().unwrap()).collect());
///
/// let session = zenoh::open(config).await.unwrap();
/// # }
/// ```
pub fn open<TryIntoConfig>(config: TryIntoConfig) -> OpenBuilder<TryIntoConfig>
where
    TryIntoConfig: std::convert::TryInto<crate::config::Config> + Send + 'static,
    <TryIntoConfig as std::convert::TryInto<crate::config::Config>>::Error: std::fmt::Debug,
{
    OpenBuilder::new(config)
}

impl std::fmt::Display for SessionInner {
    fn fmt(&self, f: &mut std::fmt::Formatter<'_>) -> std::fmt::Result {
        write!(f, "{}:{}", self.runtime, self.id)
    }
}

#[async_trait]
impl Closee for Arc<SessionInner> {
    async fn close_inner(&self) {
        info!(zid = %self.zid(), "close session");

        let Some(primitives) = zwrite!(self.state).primitives.take() else {
            debug!(zid = %self.zid(), "session already closed");
            return;
        };

        self.task_controller.terminate_all_async().await;

        if self.owns_runtime {
            debug!(zid = %self.zid(), "closing owned runtime {}", self.runtime);
            self.runtime.closee().close_inner().await;
        } else {
            debug!(zid = %self.zid(), "finalize all primitives on foreign runtime {}", self.runtime);
            primitives.send_close();
        }

        // defer the cleanup of internal data structures by taking them out of the locked state
        // this is needed because callbacks may contain entities which need to acquire the
        // lock to be dropped, so callback must be dropped without the lock held
        debug!(zid = %self.zid(), "acquire state lock to move out Session state");
        let mut state = zwrite!(self.state);
        let _queryables = std::mem::take(&mut state.queryables);
        let _subscribers = std::mem::take(&mut state.subscribers);
        let _liveliness_subscribers = std::mem::take(&mut state.liveliness_subscribers);
        let _local_resources = std::mem::take(&mut state.local_resources);
        let _remote_resources = std::mem::take(&mut state.remote_resources);
<<<<<<< HEAD
=======
        let _queries = std::mem::take(&mut state.queries);
        drop(state);
>>>>>>> f3f75607
        #[cfg(feature = "unstable")]
        let _matching_listeners = std::mem::take(&mut state.matching_listeners);
        drop(state);
        debug!(zid = %self.zid(), "state moved out");
    }
}<|MERGE_RESOLUTION|>--- conflicted
+++ resolved
@@ -3206,11 +3206,7 @@
         let _liveliness_subscribers = std::mem::take(&mut state.liveliness_subscribers);
         let _local_resources = std::mem::take(&mut state.local_resources);
         let _remote_resources = std::mem::take(&mut state.remote_resources);
-<<<<<<< HEAD
-=======
         let _queries = std::mem::take(&mut state.queries);
-        drop(state);
->>>>>>> f3f75607
         #[cfg(feature = "unstable")]
         let _matching_listeners = std::mem::take(&mut state.matching_listeners);
         drop(state);
