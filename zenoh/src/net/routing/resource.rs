//
// Copyright (c) 2017, 2020 ADLINK Technology Inc.
//
// This program and the accompanying materials are made available under the
// terms of the Eclipse Public License 2.0 which is available at
// http://www.eclipse.org/legal/epl-2.0, or the Apache License, Version 2.0
// which is available at https://www.apache.org/licenses/LICENSE-2.0.
//
// SPDX-License-Identifier: EPL-2.0 OR Apache-2.0
//
// Contributors:
//   ADLINK zenoh team, <zenoh@adlink-labs.tech>
//
use super::face::FaceState;
use super::protocol::core::rname;
use super::protocol::core::{PeerId, QueryableInfo, ResKey, SubInfo, ZInt};
use super::protocol::io::ZBuf;
use super::protocol::proto::{DataInfo, RoutingContext};
use super::router::Tables;
use async_std::sync::{Arc, Weak};
use std::collections::hash_map::DefaultHasher;
use std::collections::{HashMap, HashSet};
use std::hash::{Hash, Hasher};
use zenoh_util::sync::get_mut_unchecked;

pub(super) type Direction = (Arc<FaceState>, ResKey<'static>, Option<RoutingContext>);
pub(super) type Route = HashMap<usize, Direction>;
#[cfg(feature = "complete_n")]
pub(super) type QueryRoute = HashMap<usize, (Direction, super::protocol::core::Target)>;
#[cfg(not(feature = "complete_n"))]
pub(super) type QueryRoute = Route;
pub(super) struct TargetQabl {
    pub(super) direction: Direction,
    pub(super) kind: ZInt,
    pub(super) complete: ZInt,
    pub(super) distance: f64,
}
pub(super) type TargetQablSet = Vec<TargetQabl>;
pub(super) type PullCaches = Vec<Arc<SessionContext>>;

pub(super) struct SessionContext {
    pub(super) face: Arc<FaceState>,
    pub(super) local_rid: Option<ZInt>,
    pub(super) remote_rid: Option<ZInt>,
    pub(super) subs: Option<SubInfo>,
    pub(super) qabl: HashMap<ZInt, QueryableInfo>,
    pub(super) last_values: HashMap<String, (Option<DataInfo>, ZBuf)>,
}

pub(super) struct ResourceContext {
    pub(super) router_subs: HashSet<PeerId>,
    pub(super) peer_subs: HashSet<PeerId>,
    pub(super) router_qabls: HashMap<(PeerId, ZInt), QueryableInfo>,
    pub(super) peer_qabls: HashMap<(PeerId, ZInt), QueryableInfo>,
    pub(super) matches: Vec<Weak<Resource>>,
    pub(super) matching_pulls: Arc<PullCaches>,
    pub(super) routers_data_routes: Vec<Arc<Route>>,
    pub(super) peers_data_routes: Vec<Arc<Route>>,
    pub(super) client_data_route: Option<Arc<Route>>,
    pub(super) routers_query_routes: Vec<Arc<TargetQablSet>>,
    pub(super) peers_query_routes: Vec<Arc<TargetQablSet>>,
    pub(super) client_query_route: Option<Arc<TargetQablSet>>,
}

impl ResourceContext {
    fn new() -> ResourceContext {
        ResourceContext {
            router_subs: HashSet::new(),
            peer_subs: HashSet::new(),
            router_qabls: HashMap::new(),
            peer_qabls: HashMap::new(),
            matches: Vec::new(),
            matching_pulls: Arc::new(Vec::new()),
            routers_data_routes: Vec::new(),
            peers_data_routes: Vec::new(),
            client_data_route: None,
            routers_query_routes: Vec::new(),
            peers_query_routes: Vec::new(),
            client_query_route: None,
        }
    }
}

pub struct Resource {
    pub(super) parent: Option<Arc<Resource>>,
    pub(super) suffix: String,
    pub(super) nonwild_prefix: Option<(Arc<Resource>, String)>,
    pub(super) childs: HashMap<String, Arc<Resource>>,
    pub(super) context: Option<ResourceContext>,
    pub(super) session_ctxs: HashMap<usize, Arc<SessionContext>>,
}

impl PartialEq for Resource {
    fn eq(&self, other: &Self) -> bool {
        self.name() == other.name()
    }
}
impl Eq for Resource {}

impl Hash for Resource {
    fn hash<H: Hasher>(&self, state: &mut H) {
        self.name().hash(state);
    }
}

impl Resource {
    fn new(parent: &Arc<Resource>, suffix: &str, context: Option<ResourceContext>) -> Resource {
        let nonwild_prefix = match &parent.nonwild_prefix {
            None => {
                if suffix.contains('*') {
                    Some((parent.clone(), String::from(suffix)))
                } else {
                    None
                }
            }
            Some((prefix, wildsuffix)) => Some((prefix.clone(), [wildsuffix, suffix].concat())),
        };

        Resource {
            parent: Some(parent.clone()),
            suffix: String::from(suffix),
            nonwild_prefix,
            childs: HashMap::new(),
            context,
            session_ctxs: HashMap::new(),
        }
    }

    pub fn name(&self) -> String {
        match &self.parent {
            Some(parent) => [&parent.name() as &str, &self.suffix].concat(),
            None => String::from(""),
        }
    }

    #[inline(always)]
    pub(super) fn context(&self) -> &ResourceContext {
        self.context.as_ref().unwrap()
    }

    #[inline(always)]
    pub(super) fn context_mut(&mut self) -> &mut ResourceContext {
        self.context.as_mut().unwrap()
    }

    pub fn nonwild_prefix(res: &Arc<Resource>) -> (Option<Arc<Resource>>, String) {
        match &res.nonwild_prefix {
            None => (Some(res.clone()), "".to_string()),
            Some((nonwild_prefix, wildsuffix)) => {
                if !nonwild_prefix.name().is_empty() {
                    (Some(nonwild_prefix.clone()), wildsuffix.clone())
                } else {
                    (None, res.name())
                }
            }
        }
    }

    #[inline(always)]
    pub fn routers_data_route(&self, context: usize) -> Option<Arc<Route>> {
        match &self.context {
            Some(ctx) => (ctx.routers_data_routes.len() > context)
                .then(|| ctx.routers_data_routes[context].clone()),
            None => None,
        }
    }

    #[inline(always)]
    pub fn peers_data_route(&self, context: usize) -> Option<Arc<Route>> {
        match &self.context {
            Some(ctx) => (ctx.peers_data_routes.len() > context)
                .then(|| ctx.peers_data_routes[context].clone()),
            None => None,
        }
    }

    #[inline(always)]
    pub fn client_data_route(&self) -> Option<Arc<Route>> {
        match &self.context {
            Some(ctx) => ctx.client_data_route.clone(),
            None => None,
        }
    }

    #[inline(always)]
    pub(super) fn routers_query_route(&self, context: usize) -> Option<Arc<TargetQablSet>> {
        match &self.context {
            Some(ctx) => (ctx.routers_query_routes.len() > context)
                .then(|| ctx.routers_query_routes[context].clone()),
            None => None,
        }
    }

    #[inline(always)]
    pub(super) fn peers_query_route(&self, context: usize) -> Option<Arc<TargetQablSet>> {
        match &self.context {
            Some(ctx) => (ctx.peers_query_routes.len() > context)
                .then(|| ctx.peers_query_routes[context].clone()),
            None => None,
        }
    }

    #[inline(always)]
    pub(super) fn client_query_route(&self) -> Option<Arc<TargetQablSet>> {
        match &self.context {
            Some(ctx) => ctx.client_query_route.clone(),
            None => None,
        }
    }

    pub fn root() -> Arc<Resource> {
        Arc::new(Resource {
            parent: None,
            suffix: String::from(""),
            nonwild_prefix: None,
            childs: HashMap::new(),
            context: None,
            session_ctxs: HashMap::new(),
        })
    }

    pub fn clean(res: &mut Arc<Resource>) {
        let mut resclone = res.clone();
        let mutres = get_mut_unchecked(&mut resclone);
        if let Some(ref mut parent) = mutres.parent {
            if Arc::strong_count(res) <= 3 && res.childs.is_empty() {
                log::debug!("Unregister resource {}", res.name());
                if let Some(context) = mutres.context.as_mut() {
                    for match_ in &mut context.matches {
                        let mut match_ = match_.upgrade().unwrap();
                        if !Arc::ptr_eq(&match_, res) {
                            let mutmatch = get_mut_unchecked(&mut match_);
                            if let Some(ctx) = mutmatch.context.as_mut() {
                                ctx.matches
                                    .retain(|x| !Arc::ptr_eq(&x.upgrade().unwrap(), res));
                            }
                        }
                    }
                }
                {
                    get_mut_unchecked(parent).childs.remove(&res.suffix);
                }
                Resource::clean(parent);
            }
        }
    }

    pub fn print_tree(from: &Arc<Resource>) -> String {
        let mut result = from.name();
        result.push('\n');
        for child in from.childs.values() {
            result.push_str(&Resource::print_tree(child));
        }
        result
    }

    pub fn make_resource(
        tables: &mut Tables,
        from: &mut Arc<Resource>,
        suffix: &str,
    ) -> Arc<Resource> {
        if suffix.is_empty() {
            Resource::upgrade_resource(from);
            from.clone()
        } else if let Some(stripped_suffix) = suffix.strip_prefix('/') {
            let (chunk, rest) = match stripped_suffix.find('/') {
                Some(idx) => (&suffix[0..(idx + 1)], &suffix[(idx + 1)..]),
                None => (suffix, ""),
            };

            match get_mut_unchecked(from).childs.get_mut(chunk) {
                Some(mut res) => Resource::make_resource(tables, &mut res, rest),
                None => {
                    let mut new = Arc::new(Resource::new(from, chunk, None));
                    if log::log_enabled!(log::Level::Debug) && rest.is_empty() {
                        log::debug!("Register resource {}", new.name());
                    }
                    let res = Resource::make_resource(tables, &mut new, rest);
                    get_mut_unchecked(from)
                        .childs
                        .insert(String::from(chunk), new);
                    res
                }
            }
        } else {
            match from.parent.clone() {
                Some(mut parent) => {
                    Resource::make_resource(tables, &mut parent, &[&from.suffix, suffix].concat())
                }
                None => {
                    let (chunk, rest) = match suffix[1..].find('/') {
                        Some(idx) => (&suffix[0..(idx + 1)], &suffix[(idx + 1)..]),
                        None => (suffix, ""),
                    };

                    match get_mut_unchecked(from).childs.get_mut(chunk) {
                        Some(mut res) => Resource::make_resource(tables, &mut res, rest),
                        None => {
                            let mut new = Arc::new(Resource::new(from, chunk, None));
                            if log::log_enabled!(log::Level::Debug) && rest.is_empty() {
                                log::debug!("Register resource {}", new.name());
                            }
                            let res = Resource::make_resource(tables, &mut new, rest);
                            get_mut_unchecked(from)
                                .childs
                                .insert(String::from(chunk), new);
                            res
                        }
                    }
                }
            }
        }
    }

    #[inline]
    pub fn get_resource(from: &Arc<Resource>, suffix: &str) -> Option<Arc<Resource>> {
        if suffix.is_empty() {
            Some(from.clone())
        } else if let Some(stripped_suffix) = suffix.strip_prefix('/') {
            let (chunk, rest) = match stripped_suffix.find('/') {
                Some(idx) => (&suffix[0..(idx + 1)], &suffix[(idx + 1)..]),
                None => (suffix, ""),
            };

            match from.childs.get(chunk) {
                Some(res) => Resource::get_resource(res, rest),
                None => None,
            }
        } else {
            match &from.parent {
                Some(parent) => Resource::get_resource(parent, &[&from.suffix, suffix].concat()),
                None => {
                    let (chunk, rest) = match suffix[1..].find('/') {
                        Some(idx) => (&suffix[0..(idx + 1)], &suffix[(idx + 1)..]),
                        None => (suffix, ""),
                    };

                    match from.childs.get(chunk) {
                        Some(res) => Resource::get_resource(res, rest),
                        None => None,
                    }
                }
            }
        }
    }

    fn fst_chunk(rname: &str) -> (&str, &str) {
        if let Some(stripped_rname) = rname.strip_prefix('/') {
            match stripped_rname.find('/') {
                Some(idx) => (&rname[0..(idx + 1)], &rname[(idx + 1)..]),
                None => (rname, ""),
            }
        } else {
            match rname.find('/') {
                Some(idx) => (&rname[0..(idx)], &rname[(idx)..]),
                None => (rname, ""),
            }
        }
    }

    #[inline]
    pub fn decl_key(res: &Arc<Resource>, face: &mut Arc<FaceState>) -> ResKey<'static> {
        let (nonwild_prefix, wildsuffix) = Resource::nonwild_prefix(res);
        match nonwild_prefix {
            Some(mut nonwild_prefix) => {
                let mut ctx = get_mut_unchecked(&mut nonwild_prefix)
                    .session_ctxs
                    .entry(face.id)
                    .or_insert_with(|| {
                        Arc::new(SessionContext {
                            face: face.clone(),
                            local_rid: None,
                            remote_rid: None,
                            subs: None,
                            qabl: HashMap::new(),
                            last_values: HashMap::new(),
                        })
                    });

                let rid = match ctx.local_rid.or(ctx.remote_rid) {
                    Some(rid) => rid,
                    None => {
                        let rid = face.get_next_local_id();
                        get_mut_unchecked(&mut ctx).local_rid = Some(rid);
                        get_mut_unchecked(face)
                            .local_mappings
                            .insert(rid, nonwild_prefix.clone());
                        face.primitives
                            .decl_resource(rid, &nonwild_prefix.name().into());
                        rid
                    }
                };
                (rid, wildsuffix).into()
            }
            None => wildsuffix.into(),
        }
    }

    #[inline]
    pub fn get_best_key<'a>(prefix: &Arc<Resource>, suffix: &'a str, sid: usize) -> ResKey<'a> {
        fn get_best_key_<'a>(
            prefix: &Arc<Resource>,
            suffix: &'a str,
            sid: usize,
            checkchilds: bool,
        ) -> ResKey<'a> {
            if checkchilds && !suffix.is_empty() {
                let (chunk, rest) = Resource::fst_chunk(suffix);
                if let Some(child) = prefix.childs.get(chunk) {
                    return get_best_key_(child, rest, sid, true);
                }
            }
            if let Some(ctx) = prefix.session_ctxs.get(&sid) {
                if let Some(rid) = ctx.local_rid {
                    return (rid, suffix).into();
                } else if let Some(rid) = ctx.remote_rid {
                    return (rid, suffix).into();
                }
            }
            match &prefix.parent {
                Some(parent) => {
<<<<<<< HEAD
                    get_best_key_(&parent, &[&prefix.suffix, suffix].concat(), sid, false)
                        .to_owned()
=======
                    get_best_key_(parent, &[&prefix.suffix, suffix].concat(), sid, false)
>>>>>>> 8ae5936b
                }
                None => (0, suffix).into(),
            }
        }
        get_best_key_(prefix, suffix, sid, true)
    }

    pub fn get_matches(tables: &Tables, rname: &str) -> Vec<Weak<Resource>> {
        fn get_matches_from(
            rname: &str,
            is_admin: bool,
            from: &Arc<Resource>,
        ) -> Vec<Weak<Resource>> {
            let mut matches = Vec::new();
            if from.parent.is_none() {
                for child in from.childs.values() {
                    matches.append(&mut get_matches_from(rname, is_admin, child));
                }
                return matches;
            }
            if rname.is_empty() {
                if from.suffix == "/**" || from.suffix == "/" {
                    if from.context.is_some()
                        && is_admin == from.name().starts_with(rname::ADMIN_PREFIX)
                    {
                        matches.push(Arc::downgrade(from));
                    }
                    for child in from.childs.values() {
                        matches.append(&mut get_matches_from(rname, is_admin, child));
                    }
                }
                return matches;
            }
            let (chunk, rest) = Resource::fst_chunk(rname);
            if rname::intersect(chunk, &from.suffix) {
                if rest.is_empty() || rest == "/" || rest == "/**" {
                    if from.context.is_some()
                        && is_admin == from.name().starts_with(rname::ADMIN_PREFIX)
                    {
                        matches.push(Arc::downgrade(from));
                    }
                } else if chunk == "/**" || from.suffix == "/**" {
                    matches.append(&mut get_matches_from(rest, is_admin, from));
                }
                for child in from.childs.values() {
                    matches.append(&mut get_matches_from(rest, is_admin, child));
                    if chunk == "/**" || from.suffix == "/**" {
                        matches.append(&mut get_matches_from(rname, is_admin, child));
                    }
                }
            }
            matches
        }
        get_matches_from(
            rname,
            rname.starts_with(rname::ADMIN_PREFIX),
            &tables.root_res,
        )
    }

    pub fn match_resource(tables: &Tables, res: &mut Arc<Resource>) {
        if res.context.is_some() {
            let mut matches = Resource::get_matches(tables, &res.name());

            fn matches_contain(matches: &[Weak<Resource>], res: &Arc<Resource>) -> bool {
                for match_ in matches {
                    if Arc::ptr_eq(&match_.upgrade().unwrap(), res) {
                        return true;
                    }
                }
                false
            }

            for match_ in &mut matches {
                let mut match_ = match_.upgrade().unwrap();
                if !matches_contain(&match_.context().matches, res) {
                    get_mut_unchecked(&mut match_)
                        .context_mut()
                        .matches
                        .push(Arc::downgrade(res));
                }
            }
            get_mut_unchecked(res).context_mut().matches = matches;
        } else {
            log::error!("Call match_resource() on context less res {}", res.name());
        }
    }

    pub fn upgrade_resource(res: &mut Arc<Resource>) {
        if res.context.is_none() {
            get_mut_unchecked(res).context = Some(ResourceContext::new());
        }
    }
}

pub fn register_resource(
    tables: &mut Tables,
    face: &mut Arc<FaceState>,
    rid: ZInt,
    prefixid: ZInt,
    suffix: &str,
) {
    match tables.get_mapping(face, &prefixid).cloned() {
        Some(mut prefix) => match face.remote_mappings.get(&rid) {
            Some(res) => {
                if res.name() != format!("{}{}", prefix.name(), suffix) {
                    log::error!("Resource {} remapped. Remapping unsupported!", rid);
                }
            }
            None => {
                let mut res = Resource::make_resource(tables, &mut prefix, suffix);
                Resource::match_resource(tables, &mut res);
                let mut ctx = get_mut_unchecked(&mut res)
                    .session_ctxs
                    .entry(face.id)
                    .or_insert_with(|| {
                        Arc::new(SessionContext {
                            face: face.clone(),
                            local_rid: None,
                            remote_rid: Some(rid),
                            subs: None,
                            qabl: HashMap::new(),
                            last_values: HashMap::new(),
                        })
                    })
                    .clone();

                if face.local_mappings.get(&rid).is_some() && ctx.local_rid == None {
                    let local_rid = get_mut_unchecked(face).get_next_local_id();
                    get_mut_unchecked(&mut ctx).local_rid = Some(local_rid);

                    get_mut_unchecked(face)
                        .local_mappings
                        .insert(local_rid, res.clone());

                    face.primitives.decl_resource(local_rid, &res.name().into());
                }

                get_mut_unchecked(face)
                    .remote_mappings
                    .insert(rid, res.clone());
                tables.compute_matches_routes(&mut res);
            }
        },
        None => log::error!("Declare resource with unknown prefix {}!", prefixid),
    }
}

pub fn unregister_resource(_tables: &mut Tables, face: &mut Arc<FaceState>, rid: ZInt) {
    match get_mut_unchecked(face).remote_mappings.remove(&rid) {
        Some(mut res) => Resource::clean(&mut res),
        None => log::error!("Undeclare unknown resource!"),
    }
}

// pub(super) struct QueryableRef {
//     pub(super) res: Arc<Resource>,
//     pub(super) kind: ZInt,
// }

// impl PartialEq for QueryableRef {
//     fn eq(&self, other: &Self) -> bool {
//         self.res.eq(&other.res)
//     }
// }

// impl Eq for QueryableRef {}

// impl Hash for QueryableRef {
//     fn hash<H: Hasher>(&self, state: &mut H) {
//         self.res.hash(state)
//     }
// }

#[inline]
pub(super) fn elect_router<'a>(res_name: &str, routers: &'a [PeerId]) -> &'a PeerId {
    if routers.len() == 1 {
        &routers[0]
    } else {
        routers
            .iter()
            .map(|router| {
                let mut hasher = DefaultHasher::new();
                for b in res_name.as_bytes() {
                    hasher.write_u8(*b);
                }
                for b in router.as_slice() {
                    hasher.write_u8(*b);
                }
                (router, hasher.finish())
            })
            .max_by(|(_, s1), (_, s2)| s1.partial_cmp(s2).unwrap())
            .unwrap()
            .0
    }
}<|MERGE_RESOLUTION|>--- conflicted
+++ resolved
@@ -419,12 +419,7 @@
             }
             match &prefix.parent {
                 Some(parent) => {
-<<<<<<< HEAD
-                    get_best_key_(&parent, &[&prefix.suffix, suffix].concat(), sid, false)
-                        .to_owned()
-=======
-                    get_best_key_(parent, &[&prefix.suffix, suffix].concat(), sid, false)
->>>>>>> 8ae5936b
+                    get_best_key_(parent, &[&prefix.suffix, suffix].concat(), sid, false).to_owned()
                 }
                 None => (0, suffix).into(),
             }
