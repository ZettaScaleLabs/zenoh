--- conflicted
+++ resolved
@@ -15,23 +15,15 @@
 use std::collections::{HashMap, HashSet};
 use std::fmt;
 use std::sync::Arc;
-<<<<<<< HEAD
-use zenoh_protocol::core::{ExprId, WhatAmI, ZenohId};
-use zenoh_protocol::network::declare::queryable::ext::QueryableInfo;
-use zenoh_protocol::network::{Mapping, Push, Request, RequestId, Response, ResponseFinal};
 use zenoh_protocol::zenoh_new::RequestBody;
-use zenoh_transport::Primitives;
-=======
-use zenoh_buffers::ZBuf;
 use zenoh_protocol::{
-    core::{
-        Channel, CongestionControl, ConsolidationMode, QueryTarget, QueryableInfo, SubInfo,
-        WhatAmI, WireExpr, ZInt, ZenohId,
+    core::{ExprId, WhatAmI, ZenohId},
+    network::{
+        declare::queryable::ext::QueryableInfo, Mapping, Push, Request, RequestId, Response,
+        ResponseFinal,
     },
-    zenoh::{DataInfo, QueryBody, RoutingContext},
 };
 use zenoh_transport::{Primitives, TransportMulticast};
->>>>>>> e402c896
 
 pub struct FaceState {
     pub(super) id: usize,
@@ -45,14 +37,9 @@
     pub(super) remote_subs: HashSet<Arc<Resource>>,
     pub(super) local_qabls: HashMap<Arc<Resource>, QueryableInfo>,
     pub(super) remote_qabls: HashSet<Arc<Resource>>,
-<<<<<<< HEAD
     pub(super) next_qid: RequestId,
     pub(super) pending_queries: HashMap<RequestId, Arc<Query>>,
-=======
-    pub(super) next_qid: ZInt,
-    pub(super) pending_queries: HashMap<ZInt, Arc<Query>>,
     pub(super) mcast_group: Option<TransportMulticast>,
->>>>>>> e402c896
 }
 
 impl FaceState {
