//
// Copyright (c) 2022 ZettaScale Technology
//
// This program and the accompanying materials are made available under the
// terms of the Eclipse Public License 2.0 which is available at
// http://www.eclipse.org/legal/epl-2.0, or the Apache License, Version 2.0
// which is available at https://www.apache.org/licenses/LICENSE-2.0.
//
// SPDX-License-Identifier: EPL-2.0 OR Apache-2.0
//
// Contributors:
//   ZettaScale Zenoh Team, <zenoh@zettascale.tech>
//
use super::runtime::Runtime;
use petgraph::graph::NodeIndex;
use petgraph::visit::{IntoNodeReferences, VisitMap, Visitable};
use std::convert::TryInto;
use vec_map::VecMap;
use zenoh_config::whatami::WhatAmIMatcher;
use zenoh_link::Locator;
use zenoh_protocol::core::{WhatAmI, ZInt, ZenohId};
use zenoh_protocol::proto::{LinkState, ZenohMessage};
use zenoh_transport::TransportUnicast;

pub(crate) struct Node {
    pub(crate) zid: ZenohId,
    pub(crate) whatami: Option<WhatAmI>,
    pub(crate) locators: Option<Vec<Locator>>,
    pub(crate) sn: ZInt,
    pub(crate) links: Vec<ZenohId>,
}

impl std::fmt::Debug for Node {
    fn fmt(&self, f: &mut std::fmt::Formatter) -> std::fmt::Result {
        write!(f, "{}", self.zid)
    }
}

pub(crate) struct Link {
    pub(crate) transport: TransportUnicast,
    zid: ZenohId,
    mappings: VecMap<ZenohId>,
    local_mappings: VecMap<ZInt>,
}

impl Link {
    fn new(transport: TransportUnicast) -> Self {
        let zid = transport.get_zid().unwrap();
        Link {
            transport,
            zid,
            mappings: VecMap::new(),
            local_mappings: VecMap::new(),
        }
    }

    #[inline]
    pub(crate) fn set_zid_mapping(&mut self, psid: ZInt, zid: ZenohId) {
        self.mappings.insert(psid.try_into().unwrap(), zid);
    }

    #[inline]
    pub(crate) fn get_zid(&self, psid: &ZInt) -> Option<&ZenohId> {
        self.mappings.get((*psid).try_into().unwrap())
    }

    #[inline]
    pub(crate) fn set_local_psid_mapping(&mut self, psid: ZInt, local_psid: ZInt) {
        self.local_mappings
            .insert(psid.try_into().unwrap(), local_psid);
    }

    #[inline]
    pub(crate) fn get_local_psid(&self, psid: &ZInt) -> Option<&ZInt> {
        self.local_mappings.get((*psid).try_into().unwrap())
    }
}

#[derive(Clone)]
pub(crate) struct Tree {
    pub(crate) parent: Option<NodeIndex>,
    pub(crate) childs: Vec<NodeIndex>,
    pub(crate) directions: Vec<Option<NodeIndex>>,
}

pub(crate) struct Network {
    pub(crate) name: String,
    pub(crate) gossip: bool,
    pub(crate) autoconnect: WhatAmIMatcher,
    pub(crate) idx: NodeIndex,
    pub(crate) links: VecMap<Link>,
    pub(crate) trees: Vec<Tree>,
    pub(crate) distances: Vec<f64>,
    pub(crate) graph: petgraph::stable_graph::StableUnGraph<Node, f64>,
    pub(crate) runtime: Runtime,
}

impl Network {
    pub(crate) fn new(
        name: String,
        zid: ZenohId,
        runtime: Runtime,
        gossip: bool,
        autoconnect: WhatAmIMatcher,
    ) -> Self {
        let mut graph = petgraph::stable_graph::StableGraph::default();
        log::debug!("{} Add node (self) {}", name, zid);
        let idx = graph.add_node(Node {
            zid,
            whatami: Some(runtime.whatami),
            locators: None,
            sn: 1,
            links: vec![],
        });
        Network {
            name,
            gossip,
            autoconnect,
            idx,
            links: VecMap::new(),
            trees: vec![Tree {
                parent: None,
                childs: vec![],
                directions: vec![None],
            }],
            distances: vec![0.0],
            graph,
            runtime,
        }
    }

    //noinspection ALL
    pub(crate) fn dot(&self) -> String {
        std::format!(
            "{:?}",
            petgraph::dot::Dot::with_config(&self.graph, &[petgraph::dot::Config::EdgeNoLabel])
        )
    }

    #[inline]
    pub(crate) fn get_idx(&self, zid: &ZenohId) -> Option<NodeIndex> {
        self.graph
            .node_indices()
            .find(|idx| self.graph[*idx].zid == *zid)
    }

    #[inline]
    pub(crate) fn get_link(&self, id: usize) -> Option<&Link> {
        self.links.get(id)
    }

    #[inline]
    pub(crate) fn get_link_from_zid(&self, zid: &ZenohId) -> Option<&Link> {
        self.links.values().find(|link| link.zid == *zid)
    }

    #[inline]
    pub(crate) fn get_local_context(&self, context: Option<ZInt>, link_id: usize) -> usize {
        let context = context.unwrap_or(0);
        match self.get_link(link_id) {
            Some(link) => match link.get_local_psid(&context) {
                Some(psid) => (*psid).try_into().unwrap_or(0),
                None => {
                    log::error!(
                        "Cannot find local psid for context {} on link {}",
                        context,
                        link_id
                    );
                    0
                }
            },
            None => {
                log::error!("Cannot find link {}", link_id);
                0
            }
        }
    }

    fn add_node(&mut self, node: Node) -> NodeIndex {
        let zid = node.zid;
        let idx = self.graph.add_node(node);
        for link in self.links.values_mut() {
            if let Some((psid, _)) = link.mappings.iter().find(|(_, p)| **p == zid) {
                link.local_mappings.insert(psid, idx.index() as ZInt);
            }
        }
        idx
    }

    fn make_link_state(&self, idx: NodeIndex, details: bool) -> LinkState {
        let links = self.graph[idx]
            .links
            .iter()
            .filter_map(|zid| {
                if let Some(idx2) = self.get_idx(zid) {
                    Some(idx2.index().try_into().unwrap())
                } else {
                    log::error!(
                        "{} Internal error building link state: cannot get index of {}",
                        self.name,
                        zid
                    );
                    None
                }
            })
            .collect();
        LinkState {
            psid: idx.index().try_into().unwrap(),
            sn: self.graph[idx].sn,
            zid: if details {
                Some(self.graph[idx].zid)
            } else {
                None
            },
            whatami: self.graph[idx].whatami,
            locators: if idx == self.idx {
                self.gossip.then(|| self.runtime.get_locators())
            } else {
                self.graph[idx].locators.clone()
            },
            links,
        }
    }

    fn make_msg(&self, idxs: Vec<(NodeIndex, bool)>) -> ZenohMessage {
        let mut list = vec![];
        for (idx, details) in idxs {
            list.push(self.make_link_state(idx, details));
        }
        ZenohMessage::make_link_state_list(list, None)
    }

    fn send_on_link(&self, idxs: Vec<(NodeIndex, bool)>, transport: &TransportUnicast) {
        let msg = self.make_msg(idxs);
        log::trace!("{} Send to {:?} {:?}", self.name, transport.get_zid(), msg);
        if let Err(e) = transport.handle_message(msg) {
            log::debug!("{} Error sending LinkStateList: {}", self.name, e);
        }
    }

    fn send_on_links<P>(&self, idxs: Vec<(NodeIndex, bool)>, mut value_selector: P)
    where
        P: FnMut(&Link) -> bool,
    {
        let msg = self.make_msg(idxs);
        for link in self.links.values() {
            if value_selector(link) {
                log::trace!("{} Send to {} {:?}", self.name, link.zid, msg);
                if let Err(e) = link.transport.handle_message(msg.clone()) {
                    log::debug!("{} Error sending LinkStateList: {}", self.name, e);
                }
            }
        }
    }

    fn update_edge(&mut self, idx1: NodeIndex, idx2: NodeIndex) {
        use std::hash::Hasher;
        let mut hasher = std::collections::hash_map::DefaultHasher::default();
        if self.graph[idx1].zid.as_slice() > self.graph[idx2].zid.as_slice() {
            hasher.write(self.graph[idx2].zid.as_slice());
            hasher.write(self.graph[idx1].zid.as_slice());
        } else {
            hasher.write(self.graph[idx1].zid.as_slice());
            hasher.write(self.graph[idx2].zid.as_slice());
        }
        let weight = 100.0 + ((hasher.finish() as u32) as f64) / u32::MAX as f64;
        self.graph.update_edge(idx1, idx2, weight);
    }

    pub(crate) fn link_states(
        &mut self,
        link_states: Vec<LinkState>,
        src: ZenohId,
    ) -> Vec<(NodeIndex, Node)> {
        log::trace!("{} Received from {} raw: {:?}", self.name, src, link_states);

        let graph = &self.graph;
        let links = &mut self.links;

        let src_link = match links.values_mut().find(|link| link.zid == src) {
            Some(link) => link,
            None => {
                log::error!(
                    "{} Received LinkStateList from unknown link {}",
                    self.name,
                    src
                );
                return vec![];
            }
        };

        // register psid<->zid mappings & apply mapping to nodes
        #[allow(clippy::needless_collect)] // need to release borrow on self
        let link_states = link_states
            .into_iter()
            .filter_map(|link_state| {
                if let Some(zid) = link_state.zid {
                    src_link.set_zid_mapping(link_state.psid, zid);
                    if let Some(idx) = graph.node_indices().find(|idx| graph[*idx].zid == zid) {
                        src_link.set_local_psid_mapping(link_state.psid, idx.index() as u64);
                    }
                    Some((
                        zid,
                        link_state.whatami.unwrap_or(WhatAmI::Router),
                        link_state.locators,
                        link_state.sn,
                        link_state.links,
                    ))
                } else {
                    match src_link.get_zid(&link_state.psid) {
                        Some(zid) => Some((
                            *zid,
                            link_state.whatami.unwrap_or(WhatAmI::Router),
                            link_state.locators,
                            link_state.sn,
                            link_state.links,
                        )),
                        None => {
                            log::error!(
                                "Received LinkState from {} with unknown node mapping {}",
                                src,
                                link_state.psid
                            );
                            None
                        }
                    }
                }
            })
            .collect::<Vec<_>>();

        // apply psid<->zid mapping to links
        let src_link = self.get_link_from_zid(&src).unwrap();
        let link_states = link_states
            .into_iter()
            .map(|(zid, wai, locs, sn, links)| {
                let links: Vec<ZenohId> = links
                    .iter()
                    .filter_map(|l| {
                        if let Some(zid) = src_link.get_zid(l) {
                            Some(*zid)
                        } else {
                            log::error!(
                                "{} Received LinkState from {} with unknown link mapping {}",
                                self.name,
                                src,
                                l
                            );
                            None
                        }
                    })
                    .collect();
                (zid, wai, locs, sn, links)
            })
            .collect::<Vec<_>>();

        // log::trace!(
        //     "{} Received from {} mapped: {:?}",
        //     self.name,
        //     src,
        //     link_states
        // );
        for link_state in &link_states {
            log::trace!(
                "{} Received from {} mapped: {:?}",
                self.name,
                src,
                link_state
            );
        }

        // Add nodes to graph & filter out up to date states
        let mut link_states = link_states
            .into_iter()
            .filter_map(
                |(zid, whatami, locators, sn, links)| match self.get_idx(&zid) {
                    Some(idx) => {
                        let node = &mut self.graph[idx];
                        let oldsn = node.sn;
                        if oldsn < sn {
                            node.sn = sn;
                            node.links = links.clone();
                            if locators.is_some() {
                                node.locators = locators;
                            }
                            if oldsn == 0 {
                                Some((links, idx, true))
                            } else {
                                Some((links, idx, false))
                            }
                        } else {
                            None
                        }
                    }
                    None => {
                        let node = Node {
                            zid,
                            whatami: Some(whatami),
                            locators,
                            sn,
                            links: links.clone(),
                        };
                        log::debug!("{} Add node (state) {}", self.name, zid);
                        let idx = self.add_node(node);
                        Some((links, idx, true))
                    }
                },
            )
            .collect::<Vec<(Vec<ZenohId>, NodeIndex, bool)>>();

        // Add/remove edges from graph
        let mut reintroduced_nodes = vec![];
        for (links, idx1, _) in &link_states {
            for link in links {
                if let Some(idx2) = self.get_idx(link) {
                    if self.graph[idx2].links.contains(&self.graph[*idx1].zid) {
                        log::trace!(
                            "{} Update edge (state) {} {}",
                            self.name,
                            self.graph[*idx1].zid,
                            self.graph[idx2].zid
                        );
                        self.update_edge(*idx1, idx2);
                    }
                } else {
                    let node = Node {
                        zid: *link,
                        whatami: None,
                        locators: None,
                        sn: 0,
                        links: vec![],
                    };
                    log::debug!("{} Add node (reintroduced) {}", self.name, link.clone());
                    let idx = self.add_node(node);
                    reintroduced_nodes.push((vec![], idx, true));
                }
            }
            let mut edges = vec![];
            let mut neighbors = self.graph.neighbors_undirected(*idx1).detach();
<<<<<<< HEAD
            while let Some((eidx, idx2)) = neighbors.next(&self.graph) {
                if !links.contains(&self.graph[idx2].zid) {
=======
            while let Some(edge) = neighbors.next(&self.graph) {
                edges.push(edge);
            }
            for (eidx, idx2) in edges {
                if !links.contains(&self.graph[idx2].pid) {
>>>>>>> 828c1ea9
                    log::trace!(
                        "{} Remove edge (state) {} {}",
                        self.name,
                        self.graph[*idx1].zid,
                        self.graph[idx2].zid
                    );
                    self.graph.remove_edge(eidx);
                }
            }
        }
        link_states.extend(reintroduced_nodes);

        let removed = self.remove_detached_nodes();
        let link_states = link_states
            .into_iter()
            .filter(|ls| !removed.iter().any(|(idx, _)| idx == &ls.1))
            .collect::<Vec<(Vec<ZenohId>, NodeIndex, bool)>>();

        if !self.autoconnect.is_empty() {
            // Connect discovered peers
            for (_, idx, _) in &link_states {
                let node = &self.graph[*idx];
                if let Some(whatami) = node.whatami {
                    if self.autoconnect.matches(whatami) {
                        if let Some(locators) = &node.locators {
                            let runtime = self.runtime.clone();
                            let zid = node.zid;
                            let locators = locators.clone();
                            self.runtime.spawn(async move {
                                // random backoff
                                async_std::task::sleep(std::time::Duration::from_millis(
                                    rand::random::<u64>() % 100,
                                ))
                                .await;
                                runtime.connect_peer(&zid, &locators).await;
                            });
                        }
                    }
                }
            }
        }

        // Propagate link states
        // Note: we need to send all states at once for each face
        // to avoid premature node deletion on the other side
        #[allow(clippy::type_complexity)]
        if !link_states.is_empty() {
            let (new_idxs, updated_idxs): (
                Vec<(Vec<ZenohId>, NodeIndex, bool)>,
                Vec<(Vec<ZenohId>, NodeIndex, bool)>,
            ) = link_states.into_iter().partition(|(_, _, new)| *new);
            let new_idxs = new_idxs
                .into_iter()
                .map(|(_, idx1, _new_node)| (idx1, true))
                .collect::<Vec<(NodeIndex, bool)>>();
            for link in self.links.values() {
                if link.zid != src {
                    let updated_idxs: Vec<(NodeIndex, bool)> = updated_idxs
                        .clone()
                        .into_iter()
                        .filter_map(|(_, idx1, _)| {
                            if link.zid != self.graph[idx1].zid {
                                Some((idx1, false))
                            } else {
                                None
                            }
                        })
                        .collect();
                    if !new_idxs.is_empty() || !updated_idxs.is_empty() {
                        self.send_on_link(
                            [&new_idxs[..], &updated_idxs[..]].concat(),
                            &link.transport,
                        );
                    }
                } else if !new_idxs.is_empty() {
                    self.send_on_link(new_idxs.clone(), &link.transport);
                }
            }
        }
        removed
    }

    pub(crate) fn add_link(&mut self, transport: TransportUnicast) -> usize {
        let free_index = {
            let mut i = 0;
            while self.links.contains_key(i) {
                i += 1;
            }
            i
        };
        self.links.insert(free_index, Link::new(transport.clone()));

        let zid = transport.get_zid().unwrap();
        let whatami = transport.get_whatami().unwrap();
        let (idx, new) = match self.get_idx(&zid) {
            Some(idx) => (idx, false),
            None => {
                log::debug!("{} Add node (link) {}", self.name, zid);
                (
                    self.add_node(Node {
                        zid,
                        whatami: Some(whatami),
                        locators: None,
                        sn: 0,
                        links: vec![],
                    }),
                    true,
                )
            }
        };
        if self.graph[idx].links.contains(&self.graph[self.idx].zid) {
            log::trace!("Update edge (link) {} {}", self.graph[self.idx].zid, zid);
            self.update_edge(self.idx, idx);
        }
        self.graph[self.idx].links.push(zid);
        self.graph[self.idx].sn += 1;

        if new {
            self.send_on_links(vec![(idx, true), (self.idx, false)], |link| link.zid != zid);
        } else {
            self.send_on_links(vec![(self.idx, false)], |link| link.zid != zid);
        }

        let idxs = self.graph.node_indices().map(|i| (i, true)).collect();
        self.send_on_link(idxs, &transport);
        free_index
    }

    pub(crate) fn remove_link(&mut self, zid: &ZenohId) -> Vec<(NodeIndex, Node)> {
        log::trace!("{} remove_link {}", self.name, zid);
        self.links.retain(|_, link| link.zid != *zid);
        self.graph[self.idx].links.retain(|link| *link != *zid);

        if let Some((edge, _)) = self
            .get_idx(zid)
            .and_then(|idx| self.graph.find_edge_undirected(self.idx, idx))
        {
            self.graph.remove_edge(edge);
        }
        let removed = self.remove_detached_nodes();

        self.graph[self.idx].sn += 1;

        let links = self
            .links
            .values()
            .map(|link| self.get_idx(&link.zid).unwrap().index().try_into().unwrap())
            .collect::<Vec<ZInt>>();

        let msg = ZenohMessage::make_link_state_list(
            vec![LinkState {
                psid: self.idx.index().try_into().unwrap(),
                sn: self.graph[self.idx].sn,
                zid: None,
                whatami: self.graph[self.idx].whatami,
                locators: self.gossip.then(|| self.runtime.get_locators()),
                links,
            }],
            None,
        );

        for link in self.links.values() {
            if let Err(e) = link.transport.handle_message(msg.clone()) {
                log::debug!("{} Error sending LinkStateList: {}", self.name, e);
            }
        }

        removed
    }

    fn remove_detached_nodes(&mut self) -> Vec<(NodeIndex, Node)> {
        let mut dfs_stack = vec![self.idx];
        let mut visit_map = self.graph.visit_map();
        while let Some(node) = dfs_stack.pop() {
            if visit_map.visit(node) {
                for succzid in &self.graph[node].links {
                    if let Some(succ) = self.get_idx(succzid) {
                        if !visit_map.is_visited(&succ) {
                            dfs_stack.push(succ);
                        }
                    }
                }
            }
        }

        let mut removed = vec![];
        for idx in self.graph.node_indices().collect::<Vec<NodeIndex>>() {
            if !visit_map.is_visited(&idx) {
                log::debug!("Remove node {}", &self.graph[idx].zid);
                removed.push((idx, self.graph.remove_node(idx).unwrap()));
            }
        }
        removed
    }

    pub(crate) fn compute_trees(&mut self) -> Vec<Vec<NodeIndex>> {
        let indexes = self.graph.node_indices().collect::<Vec<NodeIndex>>();
        let max_idx = indexes.iter().max().unwrap();

        let old_childs: Vec<Vec<NodeIndex>> = self.trees.iter().map(|t| t.childs.clone()).collect();

        self.trees.clear();
        self.trees.resize_with(max_idx.index() + 1, || Tree {
            parent: None,
            childs: vec![],
            directions: vec![],
        });

        for tree_root_idx in &indexes {
            let paths = petgraph::algo::bellman_ford(&self.graph, *tree_root_idx).unwrap();

            if tree_root_idx.index() == 0 {
                self.distances = paths.distances;
            }

            if log::log_enabled!(log::Level::Debug) {
                let ps: Vec<Option<String>> = paths
                    .predecessors
                    .iter()
                    .enumerate()
                    .map(|(is, o)| {
                        o.map(|ip| {
                            format!(
                                "{} <- {}",
                                self.graph[ip].zid,
                                self.graph[NodeIndex::new(is)].zid
                            )
                        })
                    })
                    .collect();
                log::debug!("Tree {} {:?}", self.graph[*tree_root_idx].zid, ps);
            }

            self.trees[tree_root_idx.index()].parent = paths.predecessors[self.idx.index()];

            for idx in &indexes {
                if let Some(parent_idx) = paths.predecessors[idx.index()] {
                    if parent_idx == self.idx {
                        self.trees[tree_root_idx.index()].childs.push(*idx);
                    }
                }
            }

            self.trees[tree_root_idx.index()]
                .directions
                .resize_with(max_idx.index() + 1, || None);
            let mut dfs = petgraph::algo::DfsSpace::new(&self.graph);
            for destination in &indexes {
                if self.idx != *destination
                    && petgraph::algo::has_path_connecting(
                        &self.graph,
                        self.idx,
                        *destination,
                        Some(&mut dfs),
                    )
                {
                    let mut direction = None;
                    let mut current = *destination;
                    while let Some(parent) = paths.predecessors[current.index()] {
                        if parent == self.idx {
                            direction = Some(current);
                            break;
                        } else {
                            current = parent;
                        }
                    }

                    self.trees[tree_root_idx.index()].directions[destination.index()] =
                        match direction {
                            Some(direction) => Some(direction),
                            None => self.trees[tree_root_idx.index()].parent,
                        };
                }
            }
        }

        let mut new_childs = Vec::with_capacity(self.trees.len());
        new_childs.resize(self.trees.len(), vec![]);

        for i in 0..new_childs.len() {
            new_childs[i] = if i < old_childs.len() {
                self.trees[i]
                    .childs
                    .iter()
                    .filter(|idx| !old_childs[i].contains(idx))
                    .cloned()
                    .collect()
            } else {
                self.trees[i].childs.clone()
            };
        }

        new_childs
    }
}

#[inline]
pub(super) fn shared_nodes(net1: &Network, net2: &Network) -> Vec<ZenohId> {
    net1.graph
        .node_references()
        .filter_map(|(_, node1)| {
            net2.graph
                .node_references()
                .any(|(_, node2)| node1.zid == node2.zid)
                .then(|| node1.zid)
        })
        .collect()
}<|MERGE_RESOLUTION|>--- conflicted
+++ resolved
@@ -436,16 +436,11 @@
             }
             let mut edges = vec![];
             let mut neighbors = self.graph.neighbors_undirected(*idx1).detach();
-<<<<<<< HEAD
-            while let Some((eidx, idx2)) = neighbors.next(&self.graph) {
-                if !links.contains(&self.graph[idx2].zid) {
-=======
             while let Some(edge) = neighbors.next(&self.graph) {
                 edges.push(edge);
             }
             for (eidx, idx2) in edges {
-                if !links.contains(&self.graph[idx2].pid) {
->>>>>>> 828c1ea9
+                if !links.contains(&self.graph[idx2].zid) {
                     log::trace!(
                         "{} Remove edge (state) {} {}",
                         self.name,
