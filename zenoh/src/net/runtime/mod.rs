//
// Copyright (c) 2023 ZettaScale Technology
//
// This program and the accompanying materials are made available under the
// terms of the Eclipse Public License 2.0 which is available at
// http://www.eclipse.org/legal/epl-2.0, or the Apache License, Version 2.0
// which is available at https://www.apache.org/licenses/LICENSE-2.0.
//
// SPDX-License-Identifier: EPL-2.0 OR Apache-2.0
//
// Contributors:
//   ZettaScale Zenoh Team, <zenoh@zettascale.tech>
//

//! ⚠️ WARNING ⚠️
//!
//! This module is intended for Zenoh's internal use.
//!
//! [Click here for Zenoh's documentation](../zenoh/index.html)
mod adminspace;
pub mod orchestrator;

use super::primitives::DeMux;
use super::routing;
use super::routing::router::Router;
use crate::config::{unwrap_or_default, Config, ModeDependent, Notifier};
use crate::GIT_VERSION;
pub use adminspace::AdminSpace;
use futures::stream::StreamExt;
use futures::Future;
use std::any::Any;
use std::sync::atomic::{AtomicU32, Ordering};
use std::sync::{Arc, Weak};
use std::time::Duration;
use tokio::task::JoinHandle;
use tokio_util::sync::CancellationToken;
use uhlc::{HLCBuilder, HLC};
use zenoh_link::{EndPoint, Link};
use zenoh_plugin_trait::{PluginStartArgs, StructVersion};
use zenoh_protocol::core::{Locator, WhatAmI, ZenohId};
use zenoh_protocol::network::NetworkMessage;
use zenoh_result::{bail, ZResult};
#[cfg(all(feature = "unstable", feature = "shared-memory"))]
use zenoh_shm::api::client_storage::SharedMemoryClientStorage;
#[cfg(all(feature = "unstable", feature = "shared-memory"))]
use zenoh_shm::reader::SharedMemoryReader;
use zenoh_sync::get_mut_unchecked;
use zenoh_task::TaskController;
use zenoh_transport::{
    multicast::TransportMulticast, unicast::TransportUnicast, TransportEventHandler,
    TransportManager, TransportMulticastEventHandler, TransportPeer, TransportPeerEventHandler,
};

#[derive(Default)]
pub struct RuntimeBuilder {
    #[cfg(all(feature = "unstable", feature = "shared-memory"))]
    shm_clients: Option<Arc<SharedMemoryClientStorage>>,
}

impl RuntimeBuilder {
    #[cfg(all(feature = "unstable", feature = "shared-memory"))]
    pub fn shm_clients(mut self, shm_clients: Arc<SharedMemoryClientStorage>) -> Self {
        self.shm_clients = Some(shm_clients);
        self
    }

    pub async fn build(self, config: Config) -> ZResult<Runtime> {
        let mut runtime = Runtime::init(
            config,
            #[cfg(all(feature = "unstable", feature = "shared-memory"))]
            self.shm_clients,
        )
        .await?;
        match runtime.start().await {
            Ok(()) => Ok(runtime),
            Err(err) => Err(err),
        }
    }
}

struct RuntimeState {
    zid: ZenohId,
    whatami: WhatAmI,
    next_id: AtomicU32,
    metadata: serde_json::Value,
    router: Arc<Router>,
    config: Notifier<Config>,
    manager: TransportManager,
    transport_handlers: std::sync::RwLock<Vec<Arc<dyn TransportEventHandler>>>,
    locators: std::sync::RwLock<Vec<Locator>>,
    hlc: Option<Arc<HLC>>,
    task_controller: TaskController,
}

pub struct WeakRuntime {
    state: Weak<RuntimeState>,
}

impl WeakRuntime {
    pub fn upgrade(&self) -> Option<Runtime> {
        self.state.upgrade().map(|state| Runtime { state })
    }
}

#[derive(Clone)]
pub struct Runtime {
    state: Arc<RuntimeState>,
}

impl StructVersion for Runtime {
    fn struct_version() -> u64 {
        1
    }
    fn struct_features() -> &'static str {
        crate::FEATURES
    }
}

impl PluginStartArgs for Runtime {}

impl Runtime {
    pub async fn new(config: Config) -> ZResult<Runtime> {
        Self::builder().build(config).await
    }

    pub fn builder() -> RuntimeBuilder {
        RuntimeBuilder::default()
    }

<<<<<<< HEAD
    pub(crate) async fn init(
        config: Config,
        #[cfg(all(feature = "unstable", feature = "shared-memory"))] shm_clients: Option<
            Arc<SharedMemoryClientStorage>,
        >,
    ) -> ZResult<Runtime> {
        log::debug!("Zenoh Rust API {}", GIT_VERSION);
=======
    pub(crate) async fn init(config: Config) -> ZResult<Runtime> {
        tracing::debug!("Zenoh Rust API {}", GIT_VERSION);
>>>>>>> a675130d

        let zid = *config.id();

        tracing::info!("Using PID: {}", zid);

        let whatami = unwrap_or_default!(config.mode());
        let metadata = config.metadata().clone();
        let hlc = (*unwrap_or_default!(config.timestamping().enabled().get(whatami)))
            .then(|| Arc::new(HLCBuilder::new().with_id(uhlc::ID::from(&zid)).build()));

        let router = Arc::new(Router::new(zid, whatami, hlc.clone(), &config)?);

        let handler = Arc::new(RuntimeTransportEventHandler {
            runtime: std::sync::RwLock::new(WeakRuntime { state: Weak::new() }),
        });

        let transport_manager = TransportManager::builder()
            .from_config(&config)
            .await?
            .whatami(whatami)
            .zid(zid);

        #[cfg(feature = "unstable")]
        let transport_manager = zcondfeat!(
            "shared-memory",
            transport_manager.shm_reader(shm_clients.map(SharedMemoryReader::new)),
            transport_manager
        )
        .build(handler.clone())?;

        #[cfg(not(feature = "unstable"))]
        let transport_manager = transport_manager.build(handler.clone())?;

        let config = Notifier::new(config);

        let runtime = Runtime {
            state: Arc::new(RuntimeState {
                zid,
                whatami,
                next_id: AtomicU32::new(1), // 0 is reserved for routing core
                metadata,
                router,
                config: config.clone(),
                manager: transport_manager,
                transport_handlers: std::sync::RwLock::new(vec![]),
                locators: std::sync::RwLock::new(vec![]),
                hlc,
                task_controller: TaskController::default(),
            }),
        };
        *handler.runtime.write().unwrap() = Runtime::downgrade(&runtime);
        get_mut_unchecked(&mut runtime.state.router.clone()).init_link_state(runtime.clone());

        let receiver = config.subscribe();
        let token = runtime.get_cancellation_token();
        runtime.spawn({
            let runtime2 = runtime.clone();
            async move {
                let mut stream = receiver.into_stream();
                loop {
                    tokio::select! {
                        res = stream.next() => {
                            match res {
                                Some(event) => {
                                    if &*event == "connect/endpoints" {
                                        if let Err(e) = runtime2.update_peers().await {
                                            tracing::error!("Error updating peers: {}", e);
                                        }
                                    }
                                },
                                None => { break; }
                            }
                        }
                        _ = token.cancelled() => { break; }
                    }
                }
            }
        });

        Ok(runtime)
    }

    #[inline(always)]
    pub fn manager(&self) -> &TransportManager {
        &self.state.manager
    }

    pub fn new_handler(&self, handler: Arc<dyn TransportEventHandler>) {
        zwrite!(self.state.transport_handlers).push(handler);
    }

    #[inline]
    pub fn next_id(&self) -> u32 {
        self.state.next_id.fetch_add(1, Ordering::SeqCst)
    }

    pub async fn close(&self) -> ZResult<()> {
        tracing::trace!("Runtime::close())");
        // TODO: Check this whether is able to terminate all spawned task by Runtime::spawn
        self.state
            .task_controller
            .terminate_all(Duration::from_secs(10));
        self.manager().close().await;
        // clean up to break cyclic reference of self.state to itself
        self.state.transport_handlers.write().unwrap().clear();
        // TODO: the call below is needed to prevent intermittent leak
        // due to not freed resource Arc, that apparently happens because
        // the task responsible for resource clean up was aborted earlier than expected.
        // This should be resolved by identfying correspodning task, and placing
        // cancellation token manually inside it.
        self.router()
            .tables
            .tables
            .write()
            .unwrap()
            .root_res
            .close();
        Ok(())
    }

    pub fn new_timestamp(&self) -> Option<uhlc::Timestamp> {
        self.state.hlc.as_ref().map(|hlc| hlc.new_timestamp())
    }

    pub fn get_locators(&self) -> Vec<Locator> {
        self.state.locators.read().unwrap().clone()
    }

    /// Spawns a task within runtime.
    /// Upon close runtime will block until this task completes
    pub(crate) fn spawn<F, T>(&self, future: F) -> JoinHandle<()>
    where
        F: Future<Output = T> + Send + 'static,
        T: Send + 'static,
    {
        self.state
            .task_controller
            .spawn_with_rt(zenoh_runtime::ZRuntime::Net, future)
    }

    /// Spawns a task within runtime.
    /// Upon runtime close the task will be automatically aborted.
    pub(crate) fn spawn_abortable<F, T>(&self, future: F) -> JoinHandle<()>
    where
        F: Future<Output = T> + Send + 'static,
        T: Send + 'static,
    {
        self.state
            .task_controller
            .spawn_abortable_with_rt(zenoh_runtime::ZRuntime::Net, future)
    }

    pub(crate) fn router(&self) -> Arc<Router> {
        self.state.router.clone()
    }

    pub fn config(&self) -> &Notifier<Config> {
        &self.state.config
    }

    pub fn hlc(&self) -> Option<&HLC> {
        self.state.hlc.as_ref().map(Arc::as_ref)
    }

    pub fn zid(&self) -> ZenohId {
        self.state.zid
    }

    pub fn whatami(&self) -> WhatAmI {
        self.state.whatami
    }

    pub fn downgrade(this: &Runtime) -> WeakRuntime {
        WeakRuntime {
            state: Arc::downgrade(&this.state),
        }
    }

    pub fn get_cancellation_token(&self) -> CancellationToken {
        self.state.task_controller.get_cancellation_token()
    }
}

struct RuntimeTransportEventHandler {
    runtime: std::sync::RwLock<WeakRuntime>,
}

impl TransportEventHandler for RuntimeTransportEventHandler {
    fn new_unicast(
        &self,
        peer: TransportPeer,
        transport: TransportUnicast,
    ) -> ZResult<Arc<dyn TransportPeerEventHandler>> {
        match zread!(self.runtime).upgrade().as_ref() {
            Some(runtime) => {
                let slave_handlers: Vec<Arc<dyn TransportPeerEventHandler>> =
                    zread!(runtime.state.transport_handlers)
                        .iter()
                        .filter_map(|handler| {
                            handler.new_unicast(peer.clone(), transport.clone()).ok()
                        })
                        .collect();
                Ok(Arc::new(RuntimeSession {
                    runtime: runtime.clone(),
                    endpoint: std::sync::RwLock::new(None),
                    main_handler: runtime
                        .state
                        .router
                        .new_transport_unicast(transport)
                        .unwrap(),
                    slave_handlers,
                }))
            }
            None => bail!("Runtime not yet ready!"),
        }
    }

    fn new_multicast(
        &self,
        transport: TransportMulticast,
    ) -> ZResult<Arc<dyn TransportMulticastEventHandler>> {
        match zread!(self.runtime).upgrade().as_ref() {
            Some(runtime) => {
                let slave_handlers: Vec<Arc<dyn TransportMulticastEventHandler>> =
                    zread!(runtime.state.transport_handlers)
                        .iter()
                        .filter_map(|handler| handler.new_multicast(transport.clone()).ok())
                        .collect();
                runtime
                    .state
                    .router
                    .new_transport_multicast(transport.clone())?;
                Ok(Arc::new(RuntimeMuticastGroup {
                    runtime: runtime.clone(),
                    transport,
                    slave_handlers,
                }))
            }
            None => bail!("Runtime not yet ready!"),
        }
    }
}

pub(super) struct RuntimeSession {
    pub(super) runtime: Runtime,
    pub(super) endpoint: std::sync::RwLock<Option<EndPoint>>,
    pub(super) main_handler: Arc<DeMux>,
    pub(super) slave_handlers: Vec<Arc<dyn TransportPeerEventHandler>>,
}

impl TransportPeerEventHandler for RuntimeSession {
    fn handle_message(&self, msg: NetworkMessage) -> ZResult<()> {
        self.main_handler.handle_message(msg)
    }

    fn new_link(&self, link: Link) {
        self.main_handler.new_link(link.clone());
        for handler in &self.slave_handlers {
            handler.new_link(link.clone());
        }
    }

    fn del_link(&self, link: Link) {
        self.main_handler.del_link(link.clone());
        for handler in &self.slave_handlers {
            handler.del_link(link.clone());
        }
    }

    fn closing(&self) {
        self.main_handler.closing();
        Runtime::closing_session(self);
        for handler in &self.slave_handlers {
            handler.closing();
        }
    }

    fn closed(&self) {
        self.main_handler.closed();
        for handler in &self.slave_handlers {
            handler.closed();
        }
    }

    fn as_any(&self) -> &dyn Any {
        self
    }
}

pub(super) struct RuntimeMuticastGroup {
    pub(super) runtime: Runtime,
    pub(super) transport: TransportMulticast,
    pub(super) slave_handlers: Vec<Arc<dyn TransportMulticastEventHandler>>,
}

impl TransportMulticastEventHandler for RuntimeMuticastGroup {
    fn new_peer(&self, peer: TransportPeer) -> ZResult<Arc<dyn TransportPeerEventHandler>> {
        let slave_handlers: Vec<Arc<dyn TransportPeerEventHandler>> = self
            .slave_handlers
            .iter()
            .filter_map(|handler| handler.new_peer(peer.clone()).ok())
            .collect();
        Ok(Arc::new(RuntimeMuticastSession {
            main_handler: self
                .runtime
                .state
                .router
                .new_peer_multicast(self.transport.clone(), peer)?,
            slave_handlers,
        }))
    }

    fn closing(&self) {
        for handler in &self.slave_handlers {
            handler.closed();
        }
    }

    fn closed(&self) {
        for handler in &self.slave_handlers {
            handler.closed();
        }
    }

    fn as_any(&self) -> &dyn Any {
        self
    }
}

pub(super) struct RuntimeMuticastSession {
    pub(super) main_handler: Arc<DeMux>,
    pub(super) slave_handlers: Vec<Arc<dyn TransportPeerEventHandler>>,
}

impl TransportPeerEventHandler for RuntimeMuticastSession {
    fn handle_message(&self, msg: NetworkMessage) -> ZResult<()> {
        self.main_handler.handle_message(msg)
    }

    fn new_link(&self, link: Link) {
        self.main_handler.new_link(link.clone());
        for handler in &self.slave_handlers {
            handler.new_link(link.clone());
        }
    }

    fn del_link(&self, link: Link) {
        self.main_handler.del_link(link.clone());
        for handler in &self.slave_handlers {
            handler.del_link(link.clone());
        }
    }

    fn closing(&self) {
        self.main_handler.closing();
        for handler in &self.slave_handlers {
            handler.closing();
        }
    }

    fn closed(&self) {
        self.main_handler.closed();
        for handler in &self.slave_handlers {
            handler.closed();
        }
    }

    fn as_any(&self) -> &dyn Any {
        self
    }
}<|MERGE_RESOLUTION|>--- conflicted
+++ resolved
@@ -127,18 +127,13 @@
         RuntimeBuilder::default()
     }
 
-<<<<<<< HEAD
     pub(crate) async fn init(
         config: Config,
         #[cfg(all(feature = "unstable", feature = "shared-memory"))] shm_clients: Option<
             Arc<SharedMemoryClientStorage>,
         >,
     ) -> ZResult<Runtime> {
-        log::debug!("Zenoh Rust API {}", GIT_VERSION);
-=======
-    pub(crate) async fn init(config: Config) -> ZResult<Runtime> {
         tracing::debug!("Zenoh Rust API {}", GIT_VERSION);
->>>>>>> a675130d
 
         let zid = *config.id();
 
