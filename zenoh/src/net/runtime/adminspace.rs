--- conflicted
+++ resolved
@@ -228,7 +228,9 @@
                 format!("@/{zid_str}/{whatami_str}/route/successor/**")
                     .try_into()
                     .unwrap(),
-                Arc::new(route_successor),
+                RouteSuccesorHandler {
+                    runtime: runtime.clone(),
+                },
             );
         }
 
@@ -565,7 +567,6 @@
     }
 }
 
-<<<<<<< HEAD
 struct LocalDataHandler {
     runtime: Runtime,
     version: String,
@@ -580,6 +581,21 @@
         .unwrap();
 
         let transport_mgr = self.runtime.manager().clone();
+
+        #[cfg(feature = "stats")]
+        let export_stats = query
+            .parameters()
+            .iter()
+            .any(|(k, v)| k == "_stats" && v != "false");
+        #[cfg(feature = "stats")]
+        let insert_stats = |mut json: serde_json::Value, stats: Option<&Arc<TransportStats>>| {
+            if export_stats {
+                json.as_object_mut()
+                    .unwrap()
+                    .insert("stats".into(), json!(stats.map(|s| s.report())));
+            }
+            json
+        };
 
         // plugins info
         #[cfg(feature = "plugins")]
@@ -603,31 +619,34 @@
         let links_info = self.runtime.get_links_info();
         // transports info
         let transport_to_json = |transport: &TransportUnicast| {
-            #[allow(unused_mut)]
-            let mut json = json!({
+            let link_to_json = |link: &Link| {
+                json!({
+                    "src": link.src.to_string(),
+                    "dst": link.dst.to_string()
+                })
+            };
+            #[cfg(not(feature = "stats"))]
+            let links = transport
+                .get_links()
+                .unwrap_or_default()
+                .iter()
+                .map(link_to_json)
+                .collect_vec();
+            #[cfg(feature = "stats")]
+            let links = transport
+                .get_link_stats()
+                .unwrap_or_default()
+                .iter()
+                .map(|(link, stats)| insert_stats(link_to_json(link), Some(stats)))
+                .collect_vec();
+            let json = json!({
                 "peer": transport.get_zid().map_or_else(|_| "unknown".to_string(), |p| p.to_string()),
                 "whatami": transport.get_whatami().map_or_else(|_| "unknown".to_string(), |p| p.to_string()),
-                "links": transport.get_links().map_or_else(
-                    |_| Vec::new(),
-                    |links| links.iter().map(|link| link.dst.to_string()).collect()
-                ),
+                "links": links,
                 "weight": transport.get_zid().ok().and_then(|zid| links_info.get(&zid))
             });
             #[cfg(feature = "stats")]
-            {
-                let stats = query
-                    .parameters()
-                    .iter()
-                    .any(|(k, v)| k == "_stats" && v != "false");
-                if stats {
-                    json.as_object_mut().unwrap().insert(
-                        "stats".to_string(),
-                        transport
-                            .get_stats()
-                            .map_or_else(|_| json!({}), |p| json!(p.report())),
-                    );
-                }
-            }
+            let json = insert_stats(json, transport.get_stats().ok().as_ref());
             json
         };
         let transports: Vec<serde_json::Value> = zenoh_runtime::ZRuntime::Net
@@ -636,125 +655,17 @@
             .map(transport_to_json)
             .collect();
 
-        #[allow(unused_mut)]
-        let mut json = json!({
+        let json = json!({
             "zid": self.runtime.state.zid,
             "version": self.version,
             "metadata": self.runtime.config().lock().0.metadata(),
             "locators": locators,
             "sessions": transports,
             "plugins": plugins,
-=======
-fn local_data(context: &AdminContext, query: Query) {
-    let reply_key: OwnedKeyExpr = format!(
-        "@/{}/{}",
-        context.runtime.state.zid, context.runtime.state.whatami
-    )
-    .try_into()
-    .unwrap();
-
-    let transport_mgr = context.runtime.manager().clone();
-
-    #[cfg(feature = "stats")]
-    let export_stats = query
-        .parameters()
-        .iter()
-        .any(|(k, v)| k == "_stats" && v != "false");
-    #[cfg(feature = "stats")]
-    let insert_stats = |mut json: serde_json::Value, stats: Option<&Arc<TransportStats>>| {
-        if export_stats {
-            json.as_object_mut()
-                .unwrap()
-                .insert("stats".into(), json!(stats.map(|s| s.report())));
-        }
-        json
-    };
-
-    // plugins info
-    #[cfg(feature = "plugins")]
-    let plugins: serde_json::Value = {
-        let plugins_mgr = context.runtime.plugins_manager();
-        plugins_mgr
-            .started_plugins_iter()
-            .map(|rec| (rec.id(), json!({"name":rec.name(), "path": rec.path() })))
-            .collect()
-    };
-    #[cfg(not(all(feature = "unstable", feature = "plugins")))]
-    let plugins = serde_json::Value::Null;
-
-    // locators info
-    let locators: Vec<serde_json::Value> = transport_mgr
-        .get_locators()
-        .iter()
-        .map(|locator| json!(locator.as_str()))
-        .collect();
-
-    let links_info = context.runtime.get_links_info();
-    // transports info
-    let transport_to_json = |transport: &TransportUnicast| {
-        let link_to_json = |link: &Link| {
-            json!({
-                "src": link.src.to_string(),
-                "dst": link.dst.to_string()
-            })
-        };
-        #[cfg(not(feature = "stats"))]
-        let links = transport
-            .get_links()
-            .unwrap_or_default()
-            .iter()
-            .map(link_to_json)
-            .collect_vec();
+        });
+
         #[cfg(feature = "stats")]
-        let links = transport
-            .get_link_stats()
-            .unwrap_or_default()
-            .iter()
-            .map(|(link, stats)| insert_stats(link_to_json(link), Some(stats)))
-            .collect_vec();
-        let json = json!({
-            "peer": transport.get_zid().map_or_else(|_| "unknown".to_string(), |p| p.to_string()),
-            "whatami": transport.get_whatami().map_or_else(|_| "unknown".to_string(), |p| p.to_string()),
-            "links": links,
-            "weight": transport.get_zid().ok().and_then(|zid| links_info.get(&zid))
->>>>>>> 63a6e33f
-        });
-
-        #[cfg(feature = "stats")]
-<<<<<<< HEAD
-        {
-            let stats = query
-                .parameters()
-                .iter()
-                .any(|(k, v)| k == "_stats" && v != "false");
-            if stats {
-                json.as_object_mut().unwrap().insert(
-                    "stats".to_string(),
-                    json!(transport_mgr.get_stats().report()),
-                );
-            }
-        }
-=======
-        let json = insert_stats(json, transport.get_stats().ok().as_ref());
-        json
-    };
-    let transports: Vec<serde_json::Value> = zenoh_runtime::ZRuntime::Net
-        .block_in_place(transport_mgr.get_transports_unicast())
-        .iter()
-        .map(transport_to_json)
-        .collect();
-
-    let json = json!({
-        "zid": context.runtime.state.zid,
-        "version": context.version,
-        "metadata": context.runtime.config().lock().0.metadata(),
-        "locators": locators,
-        "sessions": transports,
-        "plugins": plugins,
-    });
-    #[cfg(feature = "stats")]
-    let json = insert_stats(json, Some(&transport_mgr.get_stats()));
->>>>>>> 63a6e33f
+        let json = insert_stats(json, Some(&transport_mgr.get_stats()));
 
         tracing::trace!("AdminSpace router_data: {:?}", json);
         let payload = match serde_json::to_vec(&json) {
@@ -953,7 +864,6 @@
     }
 }
 
-<<<<<<< HEAD
 struct QueriersDataHandler {
     runtime: Runtime,
 }
@@ -978,72 +888,54 @@
                     .wait()
                 {
                     tracing::error!("Error sending AdminSpace reply: {:?}", e);
-=======
-fn route_successor(context: &AdminContext, query: Query) {
-    let reply = |keyexpr: &keyexpr, successor: ZenohIdProto| {
-        if let Err(e) = query
-            .reply(keyexpr, serde_json::to_vec(&json!(successor)).unwrap())
-            .encoding(Encoding::APPLICATION_JSON)
-            .wait()
+                }
+            }
+        }
+    }
+}
+
+struct RouteSuccesorHandler {
+    runtime: Runtime,
+}
+impl KeyedHandler<Query> for RouteSuccesorHandler {
+    fn handle(&self, query: &Query) {
+        let reply = |keyexpr: &keyexpr, successor: ZenohIdProto| {
+            if let Err(e) = query
+                .reply(keyexpr, serde_json::to_vec(&json!(successor)).unwrap())
+                .encoding(Encoding::APPLICATION_JSON)
+                .wait()
+            {
+                tracing::error!("Error sending AdminSpace reply: {:?}", e);
+            }
+        };
+        let prefix = format!("@/{}/router/route/successor", self.runtime.zid());
+        let router = self.runtime.router();
+        let tables = zread!(router.tables.tables);
+        // Try to shortcut full successor retrieval if suffix matches 'src/<zid>/dst/<zid>' pattern.
+
+        let suffix = query.key_expr().as_str().strip_prefix(&prefix);
+        if let Some((src, dst)) = suffix.and_then(|s| s.strip_prefix("/src/")?.split_once("/dst/"))
         {
-            tracing::error!("Error sending AdminSpace reply: {:?}", e);
-        }
-    };
-    let prefix = format!("@/{}/router/route/successor", context.runtime.zid());
-    let router = context.runtime.router();
-    let tables = zread!(router.tables.tables);
-    // Try to shortcut full successor retrieval if suffix matches 'src/<zid>/dst/<zid>' pattern.
-
-    let suffix = query.key_expr().as_str().strip_prefix(&prefix);
-    if let Some((src, dst)) = suffix.and_then(|s| s.strip_prefix("/src/")?.split_once("/dst/")) {
-        if let (Ok(src_zid), Ok(dst_zid)) = (src.parse(), dst.parse()) {
-            if let Some(successor) = tables.hat_code.route_successor(&tables, src_zid, dst_zid) {
-                reply(query.key_expr(), successor);
-                return;
-            }
-        }
-    }
-    // Reply with every successor suffix matching the keyexpr.
-    let successors = tables.hat_code.route_successors(&tables);
-    drop(tables);
-    for entry in successors.iter() {
-        let keyexpr = KeyExpr::new(format!(
-            "{prefix}/src/{src}/dst/{dst}",
-            src = entry.source,
-            dst = entry.destination
-        ))
-        .unwrap();
-        if query.key_expr().intersects(&keyexpr) {
-            reply(&keyexpr, entry.successor);
-        }
-    }
-}
-
-#[cfg(feature = "plugins")]
-fn plugins_data(context: &AdminContext, query: Query) {
-    let guard = context.runtime.plugins_manager();
-    let root_key = format!(
-        "@/{}/{}/plugins",
-        &context.runtime.state.zid, context.runtime.state.whatami
-    );
-    let root_key = unsafe { keyexpr::from_str_unchecked(&root_key) };
-    tracing::debug!("requested plugins status {:?}", query.key_expr());
-    if let [names, ..] = query.key_expr().strip_prefix(root_key)[..] {
-        let statuses = guard.plugins_status(names);
-        for status in statuses {
-            tracing::debug!("plugin status: {:?}", status);
-            let key = root_key.join(status.id()).unwrap();
-            match serde_json::to_vec(&status) {
-                Ok(bytes) => {
-                    if let Err(e) = query
-                        .reply(key, bytes)
-                        .encoding(Encoding::APPLICATION_JSON)
-                        .wait()
-                    {
-                        tracing::error!("Error sending AdminSpace reply: {:?}", e);
-                    }
->>>>>>> 63a6e33f
-                }
+            if let (Ok(src_zid), Ok(dst_zid)) = (src.parse(), dst.parse()) {
+                if let Some(successor) = tables.hat_code.route_successor(&tables, src_zid, dst_zid)
+                {
+                    reply(query.key_expr(), successor);
+                    return;
+                }
+            }
+        }
+        // Reply with every successor suffix matching the keyexpr.
+        let successors = tables.hat_code.route_successors(&tables);
+        drop(tables);
+        for entry in successors.iter() {
+            let keyexpr = KeyExpr::new(format!(
+                "{prefix}/src/{src}/dst/{dst}",
+                src = entry.source,
+                dst = entry.destination
+            ))
+            .unwrap();
+            if query.key_expr().intersects(&keyexpr) {
+                reply(&keyexpr, entry.successor);
             }
         }
     }
