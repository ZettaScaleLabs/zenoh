--- conflicted
+++ resolved
@@ -272,7 +272,8 @@
     ///
     /// # Examples
     /// ```
-    /// # async_std::task::block_on(async {
+    /// # #[tokio::main]
+    /// # async fn main() {
     /// use zenoh::prelude::r#async::*;
     ///
     /// let session = zenoh::open(config::peer()).res().await.unwrap();
@@ -281,7 +282,7 @@
     ///     .await
     ///     .unwrap();
     /// let publisher_id = publisher.id();
-    /// # })
+    /// # }
     /// ```
     #[zenoh_macros::unstable]
     pub fn id(&self) -> EntityGlobalId {
@@ -483,47 +484,6 @@
     }
 }
 
-<<<<<<< HEAD
-=======
-/// Internal function for sending data with specified  [`kind`](SampleKind)  
-pub trait HasWriteWithSampleKind {
-    type WriteOutput<'a>
-    where
-        Self: 'a;
-    fn write<IntoValue: Into<Value>>(
-        &self,
-        kind: SampleKind,
-        value: IntoValue,
-    ) -> Self::WriteOutput<'_>;
-}
-
-impl<'a> HasWriteWithSampleKind for Publisher<'a> {
-    type WriteOutput<'b> = Publication<'b>
-    where
-        'a: 'b;
-    /// Send data with [`kind`](SampleKind) (Put or Delete).
-    ///
-    /// # Examples
-    /// ```
-    /// # #[tokio::main]
-    /// # async fn main() {
-    /// use zenoh::prelude::r#async::*;
-    /// use zenoh::publication::HasWriteWithSampleKind;
-    ///
-    /// let session = zenoh::open(config::peer()).res().await.unwrap().into_arc();
-    /// let publisher = session.declare_publisher("key/expression").res().await.unwrap();
-    /// publisher.write(SampleKind::Put, "value").res().await.unwrap();
-    /// # }
-    /// ```
-    fn write<IntoValue>(&self, kind: SampleKind, value: IntoValue) -> Self::WriteOutput<'_>
-    where
-        IntoValue: Into<Value>,
-    {
-        self._write(kind, value.into())
-    }
-}
-
->>>>>>> e04c8613
 /// Functions to create zenoh entities with `'static` lifetime.
 ///
 /// This trait contains functions to create zenoh entities like
@@ -702,7 +662,8 @@
     ///
     /// # Examples
     /// ```
-    /// # async_std::task::block_on(async {
+    /// # #[tokio::main]
+    /// # async fn main() {
     /// use zenoh::prelude::r#async::*;
     ///
     /// let session = zenoh::open(config::peer()).res().await.unwrap();
@@ -711,7 +672,7 @@
     ///     source_id: Some(publisher.id()),
     ///     source_sn: Some(0),
     /// }).res().await.unwrap();
-    /// # })
+    /// # }
     /// ```
     #[zenoh_macros::unstable]
     pub fn with_source_info(mut self, source_info: SourceInfo) -> Self {
