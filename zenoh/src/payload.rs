--- conflicted
+++ resolved
@@ -1536,7 +1536,6 @@
         serialize_deserialize!(ZBuf, ZBuf::from(vec![0u8; 0]));
         serialize_deserialize!(ZBuf, ZBuf::from(vec![0u8; 64]));
 
-<<<<<<< HEAD
         // SHM
         #[cfg(all(feature = "shared-memory", feature = "unstable"))]
         {
@@ -1563,11 +1562,10 @@
 
             serialize_deserialize!(&zsliceshm, immutable_shm_buf);
         }
-=======
+
         // Properties
         serialize_deserialize!(Properties, Properties::from(""));
         serialize_deserialize!(Properties, Properties::from("a=1;b=2;c3"));
->>>>>>> a675130d
 
         // Tuple
         serialize_deserialize!((usize, usize), (0, 1));
