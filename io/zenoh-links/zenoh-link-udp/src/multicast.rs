--- conflicted
+++ resolved
@@ -23,11 +23,7 @@
 use socket2::{Domain, Protocol, Socket, Type};
 use tokio::net::UdpSocket;
 use zenoh_link_commons::{
-<<<<<<< HEAD
-    LinkManagerMulticastTrait, LinkMulticast, LinkMulticastTrait, BIND_SOCKET,
-=======
-    LinkAuthId, LinkManagerMulticastTrait, LinkMulticast, LinkMulticastTrait,
->>>>>>> 0e0c5d9b
+    LinkAuthId, LinkManagerMulticastTrait, LinkMulticast, LinkMulticastTrait, BIND_SOCKET,
 };
 use zenoh_protocol::{
     core::{Config, EndPoint, Locator},
