--- conflicted
+++ resolved
@@ -32,13 +32,8 @@
 use zenoh_link_commons::{
     get_ip_interface_names,
     tls::expiration::{LinkCertExpirationManager, LinkWithCertExpiration},
-<<<<<<< HEAD
-    LinkAuthId, LinkAuthType, LinkManagerUnicastTrait, LinkUnicast, LinkUnicastTrait,
-    ListenersUnicastIP, NewLinkChannelSender, BIND_INTERFACE, BIND_SOCKET,
-=======
     LinkAuthId, LinkManagerUnicastTrait, LinkUnicast, LinkUnicastTrait, ListenersUnicastIP,
-    NewLinkChannelSender,
->>>>>>> 0e0c5d9b
+    NewLinkChannelSender, BIND_INTERFACE, BIND_SOCKET,
 };
 use zenoh_protocol::{
     core::{Address, EndPoint, Locator},
