--- conflicted
+++ resolved
@@ -36,18 +36,9 @@
 async-trait = "0.1.59"
 futures = "0.3.25"
 log = "0.4.17"
-<<<<<<< HEAD
-nix = { version = "0.25.0" }
-uuid = { version = "1.1.2", features = ["v4"] }
-zenoh-core = { version = "0.6.0-beta.1", path = "../../../commons/zenoh-core/" }
-zenoh-link-commons = { version = "0.6.0-beta.1", path = "../../zenoh-link-commons/" }
-zenoh-protocol = { version = "0.6.0-beta.1", path = "../../../commons/zenoh-protocol/" }
-zenoh-sync = { version = "0.6.0-beta.1", path = "../../../commons/zenoh-sync/" }
-=======
 nix = { version = "0.26.1" }
 uuid = { version = "1.2.2", features = ["v4"] }
 zenoh-core = { version = "0.7.0-rc", path = "../../../commons/zenoh-core/" }
 zenoh-link-commons = { version = "0.7.0-rc", path = "../../zenoh-link-commons/" }
-zenoh-protocol-core = { version = "0.7.0-rc", path = "../../../commons/zenoh-protocol-core/" }
-zenoh-sync = { version = "0.7.0-rc", path = "../../../commons/zenoh-sync/" }
->>>>>>> 12fe12eb
+zenoh-protocol = { version = "0.7.0-rc", path = "../../../commons/zenoh-protocol/" }
+zenoh-sync = { version = "0.7.0-rc", path = "../../../commons/zenoh-sync/" }