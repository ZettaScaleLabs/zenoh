//
// Copyright (c) 2023 ZettaScale Technology
//
// This program and the accompanying materials are made available under the
// terms of the Eclipse Public License 2.0 which is available at
// http://www.eclipse.org/legal/epl-2.0, or the Apache License, Version 2.0
// which is available at https://www.apache.org/licenses/LICENSE-2.0.
//
// SPDX-License-Identifier: EPL-2.0 OR Apache-2.0
//
// Contributors:
//   ZettaScale Zenoh Team, <zenoh@zettascale.tech>
//
use std::time::Duration;

use tokio_util::{sync::CancellationToken, task::TaskTracker};
use zenoh_link::Link;
use zenoh_protocol::transport::{KeepAlive, TransportMessage};
use zenoh_result::{zerror, ZResult};
#[cfg(feature = "stats")]
use {crate::common::stats::TransportStats, std::sync::Arc};

use super::transport::TransportUnicastUniversal;
use crate::{
    common::{
        batch::BatchConfig,
        pipeline::{
            TransmissionPipeline, TransmissionPipelineConf, TransmissionPipelineConsumer,
            TransmissionPipelineProducer,
        },
        priority::TransportPriorityTx,
    },
    unicast::link::{TransportLinkUnicast, TransportLinkUnicastRx, TransportLinkUnicastTx},
};

#[derive(Clone)]
pub(super) struct TransportLinkUnicastUniversal {
    // The underlying link
    pub(super) link: TransportLinkUnicast,
    // The transmission pipeline
    pub(super) pipeline: TransmissionPipelineProducer,
    // The task handling substruct
    tracker: TaskTracker,
    token: CancellationToken,
}

impl TransportLinkUnicastUniversal {
    pub(super) fn new(
        transport: &TransportUnicastUniversal,
        link: TransportLinkUnicast,
        priority_tx: &[TransportPriorityTx],
    ) -> (Self, TransmissionPipelineConsumer) {
        assert!(!priority_tx.is_empty());

        let config = TransmissionPipelineConf {
            batch: BatchConfig {
                mtu: link.config.batch.mtu,
                is_streamed: link.link.is_streamed(),
                #[cfg(feature = "transport_compression")]
                is_compression: link.config.batch.is_compression,
            },
            queue_size: transport.manager.config.queue_size,
            wait_before_drop: transport.manager.config.wait_before_drop,
            wait_before_close: transport.manager.config.wait_before_close,
            batching_enabled: transport.manager.config.batching,
            batching_time_limit: transport.manager.config.queue_backoff,
        };

        // The pipeline
        let (producer, consumer) = TransmissionPipeline::make(config, priority_tx);

        let result = Self {
            link,
            pipeline: producer,
            tracker: TaskTracker::new(),
            token: CancellationToken::new(),
        };

        (result, consumer)
    }

    pub(super) fn start_tx(
        &mut self,
        transport: TransportUnicastUniversal,
        consumer: TransmissionPipelineConsumer,
        keep_alive: Duration,
    ) {
        // Spawn the TX task
        let mut tx = self.link.tx();
        let token = self.token.clone();
        let task = async move {
            let res = tx_task(
                consumer,
                &mut tx,
                keep_alive,
                token,
                #[cfg(feature = "stats")]
                transport.stats.clone(),
            )
            .await;

            if let Err(e) = res {
                tracing::debug!("TX task failed: {}", e);
                // Spawn a task to avoid a deadlock waiting for this same task
                // to finish in the close() joining its handle
                // TODO(yuyuan): do more study to check which ZRuntime should be used or refine the
                // termination
                zenoh_runtime::ZRuntime::Net
                    .spawn(async move { transport.del_link(tx.inner.link()).await });
            }
        };
        self.tracker.spawn_on(task, &zenoh_runtime::ZRuntime::TX);
    }

    pub(super) fn start_rx(&mut self, transport: TransportUnicastUniversal, lease: Duration) {
        let priorities = self.link.config.priorities.clone();
        let reliability = self.link.config.reliability;
        let mut rx = self.link.rx();
        let token = self.token.clone();
        let task = async move {
            // Start the consume task
            let res = rx_task(&mut rx, transport.clone(), lease, token).await;

            // TODO(yuyuan): improve this callback
            if let Err(e) = res {
                tracing::debug!("RX task failed: {}", e);

                // Spawn a task to avoid a deadlock waiting for this same task
                // to finish in the close() joining its handle
                // WARN: Must be spawned on RX

                zenoh_runtime::ZRuntime::RX.spawn(async move {
                    transport
                        .del_link(Link::new_unicast(&rx.link, priorities, reliability))
                        .await
                });

                // // WARN: This ZRuntime blocks
                // zenoh_runtime::ZRuntime::Net
                //     .spawn(async move { transport.del_link((&rx.link).into()).await });

                // // WARN: This cloud block
                // transport.del_link((&rx.link).into()).await;
            }
        };
        // WARN: If this is on ZRuntime::TX, a deadlock would occur.
        self.tracker.spawn_on(task, &zenoh_runtime::ZRuntime::RX);
    }

    pub(super) async fn close(self) -> ZResult<()> {
        tracing::trace!("{}: closing", self.link);

        self.tracker.close();
        self.token.cancel();
        self.pipeline.disable();
        self.tracker.wait().await;

        self.link.close(None).await
    }
}

/*************************************/
/*              TASKS                */
/*************************************/
async fn tx_task(
    mut pipeline: TransmissionPipelineConsumer,
    link: &mut TransportLinkUnicastTx,
    keep_alive: Duration,
    token: CancellationToken,
    #[cfg(feature = "stats")] stats: Arc<TransportStats>,
) -> ZResult<()> {
    loop {
        tokio::select! {
            res = tokio::time::timeout(keep_alive, pipeline.pull()) => {
                match res {
                    Ok(Some((mut batch, priority))) => {
                        link.send_batch(&mut batch).await?;

                        #[cfg(feature = "stats")]
                        {
                            stats.inc_tx_t_msgs(batch.stats.t_msgs);
                            stats.inc_tx_bytes(batch.len() as usize);
                        }

                        // Reinsert the batch into the queue
                        pipeline.refill(batch, priority);
                    },
                    Ok(None) => {
                        // The queue has been disabled: break the tx loop, drain the queue, and exit
                        break;
                    },
                    Err(_) => {
                        // A timeout occurred, no control/data messages have been sent during
                        // the keep_alive period, we need to send a KeepAlive message
                        let message: TransportMessage = KeepAlive.into();

                        #[allow(unused_variables)] // Used when stats feature is enabled
                        let n = link.send(&message).await?;

                        #[cfg(feature = "stats")]
                        {
                            stats.inc_tx_t_msgs(1);
                            stats.inc_tx_bytes(n);
                        }
                    }
                }
            },

            _ = token.cancelled() => break
        }
    }

    // Drain the transmission pipeline and write remaining bytes on the wire
    let mut batches = pipeline.drain();
    for (mut b, _) in batches.drain(..) {
        tokio::time::timeout(keep_alive, link.send_batch(&mut b))
            .await
            .map_err(|_| zerror!("{}: flush failed after {} ms", link, keep_alive.as_millis()))??;

        #[cfg(feature = "stats")]
        {
            stats.inc_tx_t_msgs(b.stats.t_msgs);
            stats.inc_tx_bytes(b.len() as usize);
        }
    }

    Ok(())
}

async fn rx_task(
    link: &mut TransportLinkUnicastRx,
    transport: TransportUnicastUniversal,
    lease: Duration,
    token: CancellationToken,
) -> ZResult<()> {
<<<<<<< HEAD
    async fn read<T, F>(
        link: &mut TransportLinkUnicastRx,
        pool: &RecyclingObjectPool<T, F>,
    ) -> ZResult<RBatch>
    where
        T: ZSliceBuffer + 'static,
        F: Fn() -> T,
        RecyclingObject<T>: AsMut<[u8]> + ZSliceBuffer,
    {
        let batch = link
            .recv_batch(|| pool.try_take().unwrap_or_else(|| pool.alloc()))
            .await?;
        Ok(batch)
    }

    // The pool of buffers
    let mtu = link.config.batch.mtu as usize;
    let mut n = rx_buffer_size / mtu;
    if rx_buffer_size % mtu != 0 {
        n += 1;
    }

    let pool = RecyclingObjectPool::new(n, || vec![0_u8; mtu].into_boxed_slice());
=======
>>>>>>> 283d59ae
    let l = Link::new_unicast(
        &link.link,
        link.config.priorities.clone(),
        link.config.reliability,
    );

    loop {
        tokio::select! {
            batch = tokio::time::timeout(lease, link.recv_batch()) => {
                let batch = batch.map_err(|_| zerror!("{}: expired after {} milliseconds", link, lease.as_millis()))??;
                #[cfg(feature = "stats")]
                {

                    transport.stats.inc_rx_bytes(2 + batch.len()); // Account for the batch len encoding (16 bits)
                }
                transport.read_messages(batch, &l)?;
            }

            _ = token.cancelled() => break
        }
    }

    Ok(())
}<|MERGE_RESOLUTION|>--- conflicted
+++ resolved
@@ -233,32 +233,6 @@
     lease: Duration,
     token: CancellationToken,
 ) -> ZResult<()> {
-<<<<<<< HEAD
-    async fn read<T, F>(
-        link: &mut TransportLinkUnicastRx,
-        pool: &RecyclingObjectPool<T, F>,
-    ) -> ZResult<RBatch>
-    where
-        T: ZSliceBuffer + 'static,
-        F: Fn() -> T,
-        RecyclingObject<T>: AsMut<[u8]> + ZSliceBuffer,
-    {
-        let batch = link
-            .recv_batch(|| pool.try_take().unwrap_or_else(|| pool.alloc()))
-            .await?;
-        Ok(batch)
-    }
-
-    // The pool of buffers
-    let mtu = link.config.batch.mtu as usize;
-    let mut n = rx_buffer_size / mtu;
-    if rx_buffer_size % mtu != 0 {
-        n += 1;
-    }
-
-    let pool = RecyclingObjectPool::new(n, || vec![0_u8; mtu].into_boxed_slice());
-=======
->>>>>>> 283d59ae
     let l = Link::new_unicast(
         &link.link,
         link.config.priorities.clone(),
