--- conflicted
+++ resolved
@@ -210,17 +210,12 @@
         const ERR: &str = "Read error from link: ";
 
         let mut into = (buff)();
-<<<<<<< HEAD
         let (n, locator) = self
             .inner
             .link
             .read(unsafe { as_mut_slice_featureless(&mut into) })
             .await?;
-        let buffer = ZSlice::make(Arc::new(into), 0, n).map_err(|_| zerror!("Error"))?;
-=======
-        let (n, locator) = self.inner.link.read(into.as_mut_slice()).await?;
         let buffer = ZSlice::new(Arc::new(into), 0, n).map_err(|_| zerror!("Error"))?;
->>>>>>> 66f46814
         let mut batch = RBatch::new(self.inner.config.batch, buffer);
         batch.initialize(buff).map_err(|_| zerror!("{ERR}{self}"))?;
         Ok((batch, locator.into_owned()))
