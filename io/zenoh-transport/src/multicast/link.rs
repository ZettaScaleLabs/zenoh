--- conflicted
+++ resolved
@@ -30,12 +30,8 @@
     sync::Arc,
     time::{Duration, Instant},
 };
-<<<<<<< HEAD
+use tokio::task::JoinHandle;
 use zenoh_buffers::{as_mut_slice_featureless, BBuf, ZSlice, ZSliceBuffer};
-=======
-use tokio::task::JoinHandle;
-use zenoh_buffers::{BBuf, ZSlice, ZSliceBuffer};
->>>>>>> c401e3a8
 use zenoh_core::{zcondfeat, zlock};
 use zenoh_link::{Link, LinkMulticast, Locator};
 use zenoh_protocol::{
