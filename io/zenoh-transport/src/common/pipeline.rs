//
// Copyright (c) 2023 ZettaScale Technology
//
// This program and the accompanying materials are made available under the
// terms of the Eclipse Public License 2.0 which is available at
// http://www.eclipse.org/legal/epl-2.0, or the Apache License, Version 2.0
// which is available at https://www.apache.org/licenses/LICENSE-2.0.
//
// SPDX-License-Identifier: EPL-2.0 OR Apache-2.0
//
// Contributors:
//   ZettaScale Zenoh Team, <zenoh@zettascale.tech>
//
use std::{
    cell::UnsafeCell,
    cmp::min,
    fmt, mem,
    mem::MaybeUninit,
    sync::{
        atomic::{AtomicBool, AtomicU8, Ordering},
        Arc, Mutex, MutexGuard,
    },
    time::{Duration, Instant},
};

use futures::future::OptionFuture;
use ringbuffer_spsc::{RingBuffer, RingBufferReader, RingBufferWriter};
use zenoh_buffers::{
    reader::{HasReader, Reader},
    writer::HasWriter,
    ZBuf,
};
use zenoh_codec::{transport::batch::BatchError, WCodec, Zenoh080};
use zenoh_config::QueueSizeConf;
use zenoh_core::zlock;
use zenoh_protocol::{
    core::Priority,
    network::{NetworkMessageExt, NetworkMessageRef},
    transport::{
        fragment,
        fragment::FragmentHeader,
        frame::{self, FrameHeader},
        BatchSize, TransportMessage,
    },
};
use zenoh_sync::{event, Notifier, WaitDeadlineError, WaitError, Waiter};

use super::{
    batch::{Encode, WBatch},
    priority::TransportPriorityTx,
};
use crate::common::batch::BatchConfig;

const RBLEN: usize = QueueSizeConf::MAX;

#[derive(Debug)]
pub(crate) struct TransportClosed;
impl fmt::Display for TransportClosed {
    fn fmt(&self, f: &mut fmt::Formatter<'_>) -> fmt::Result {
        write!(f, "transport closed")
    }
}
impl std::error::Error for TransportClosed {}

/// Batch pool from which you can acquire batches and refill them after use.
///
/// It is initialized with a batch count, which is decreased when batches are
/// acquired, and increased when they are refilled.
/// Moreover, the pull contains a single pre-allocated batch, that is taken
/// when a batch is acquired, and refilled later.
///
/// The pool also carries a congestion flag, that can be set if there is no
/// available batch (for example after reaching a deadline); the flag is unset
/// whenever a batch is refilled.
struct BatchPool {
    count: u8,
    state: AtomicU8,
    refill: UnsafeCell<MaybeUninit<WBatch>>,
}

// SAFETY: `refill` cell is properly synchronized using the atomic state.
// See `BatchPool::try_acquire`/`BatchPool::refill`.
unsafe impl Send for BatchPool {}
// SAFETY: `refill` cell is properly synchronized using the atomic state.
// See `BatchPool::try_acquire`/`BatchPool::refill`.
unsafe impl Sync for BatchPool {}

impl BatchPool {
    const COUNT_MASK: u8 = (1 << 5) - 1;
    const REFILLED_FLAG: u8 = 1 << 5;
    const CONGESTED_FLAG: u8 = 1 << 6;

    /// Initializes the batch pool with a given count of batches.
    fn new(count: usize) -> Self {
        Self {
            count: count as u8,
            state: AtomicU8::new(count as u8),
            refill: UnsafeCell::new(MaybeUninit::uninit()),
        }
    }

    /// Tries to acquire a batch, returning it if there is one available.
    ///
    /// It will try to reuse the refilled batch if there is one, and if it
    /// has the requested capacity, otherwise, a new one is allocated.
    ///
    /// The pool will enter in batching mode if there is more than one
    /// in-flight batch.
    /// If no batch is available and `set_congested` is `true`, then
    /// the congested flag will be set.
    ///
    /// # Safety
    ///
    /// This method must not be called concurrently, as a single thread can acquire
    /// the refilled batch at a time.
    unsafe fn try_acquire(&self, batch_config: BatchConfig, set_congested: bool) -> Option<WBatch> {
        let mut state = self.state.load(Ordering::Acquire);
        let mut batch = None;
        loop {
            // If there is no batch available (the count is 0), if `set_congested` is true,
            // try setting the congested flag and return `None` after; otherwise, return
            // `None` directly.
            // It may be tempting to use a `fetch_and_or` to set the flag, but it could
            // happen concurrently with a batch refill, so a CAS is more correct.
            while state & Self::COUNT_MASK == 0 {
                if !set_congested {
                    return None;
                }
                match self.state.compare_exchange_weak(
                    state,
                    state | Self::CONGESTED_FLAG,
                    Ordering::Relaxed,
                    Ordering::Acquire,
                ) {
                    Ok(_) => return None,
                    Err(s) => state = s,
                }
            }
            let mut next_state = state - 1;
            if state & Self::REFILLED_FLAG != 0 {
                if batch.is_none() {
                    // SAFETY: State has "refilled" flag set, and has been loaded with
                    // acquire ordering. As the flag is stored with `released` ordering
                    // only after writing to the cell, there is happens-before relation
                    // between this read and the previous write, so the cell is safe to
                    // access. Also, the function contract guarantees there is no
                    // concurrent read.
                    // It is also not possible for the flag to change if the following
                    // CAS fails, so there is no need to discard the read batch in this
                    // case.
                    // The flag must be unset with release ordering, to prevent the read
                    // of the cell to be reordered after the CAS, ensuring the cell can
                    // be safely modified as soon as the state is read with the flag
                    // unset.
                    batch = Some(unsafe { (*self.refill.get()).assume_init_read() });
                }
                next_state &= !Self::REFILLED_FLAG;
            }
            match self.state.compare_exchange_weak(
                state,
                next_state,
                Ordering::Release,
                Ordering::Acquire,
            ) {
                Ok(_) => break,
                Err(s) => state = s,
            }
        }
        Some(match batch {
            Some(b) if b.buffer.capacity() >= batch_config.mtu as usize => b,
            _ => WBatch::new(batch_config),
        })
    }

    /// Refills the batch, making it available on the other side, and returns
    /// if the pool is full.
    ///
    /// The first batch to be refilled will be put in the pre-allocated slot
    /// for later reused. If the slot is already full, then the batch is
    /// discarded.
    ///
    /// # Safety
    ///
    /// This method must not be called concurrently, as a single thread can refill a batch
    /// at a time.
    unsafe fn refill(&self, batch: WBatch) -> bool {
        let mut batch = Some(batch);
        let mut state = self.state.load(Ordering::Relaxed);
        loop {
            // Increment the count by one and unset the congestion flag.
            let mut next_state = (state + 1) & !Self::CONGESTED_FLAG;
            // If there is no batch in the refill cell, put the refilled batch in.
            if state & Self::REFILLED_FLAG == 0 {
                if let Some(mut batch) = batch.take() {
                    // Clear the batch before reusing it.
                    batch.clear();
                    // SAFETY: State has "refilled" flag unset. As the flag is only
                    // unset after reading the cell, there should be no concurrent
                    // read, and the cell is safe to write. Also, the function
                    // contract guarantees there is no concurrent write.
                    // It is also not possible for the flag to change if the
                    // following CAS fails, so once the batch has been written, it
                    // will stay in the cell until the CAS succeeds.
                    unsafe { (*self.refill.get()).write(batch) };
                }
                next_state |= Self::REFILLED_FLAG;
            }
            match self.state.compare_exchange_weak(
                state,
                next_state,
                Ordering::Release,
                Ordering::Relaxed,
            ) {
                Ok(_) => return next_state & Self::COUNT_MASK == self.count,
                Err(s) => state = s,
            }
        }
    }

    /// Returns if the congested flag has been set, meaning no batch is available.
    /// The congested flag should usually be set after waiting a bit.
    fn is_congested(&self) -> bool {
        self.state.load(Ordering::Relaxed) & Self::CONGESTED_FLAG != 0
    }
}

impl Drop for BatchPool {
    fn drop(&mut self) {
        if *self.state.get_mut() & Self::REFILLED_FLAG != 0 {
            // SAFETY: The flag has been set, so the batch has been set.
            unsafe { self.refill.get_mut().assume_init_drop() }
        }
    }
}

#[derive(Debug)]
struct Deadline {
    wait_time: Duration,
    max_wait_time: Option<Duration>,
    expiration: Option<Instant>,
}

impl Deadline {
    fn new(wait_time: Duration, max_wait_time: Option<Duration>) -> Self {
        Self {
            wait_time,
            max_wait_time,
            expiration: None,
        }
    }

<<<<<<< HEAD
    fn get_expiration(&mut self) -> Option<Instant> {
        if self.expiration.is_none() && self.wait_time > Duration::ZERO {
            self.expiration = Some(Instant::now() + self.wait_time);
=======
    fn advance(&mut self, instant: &mut Instant) {
        // grow wait_time exponentially
        self.wait_time = self.wait_time.saturating_mul(2);

        // check for waiting limits
        match &mut self.max_wait_time {
            // if we have reached the waiting limit, we do not increase wait instant
            Some(max_wait_time) if *max_wait_time == Duration::ZERO => {
                tracing::trace!("Backoff increase limit reached")
            }
            // if the leftover of waiting time is less than next iteration, we select leftover
            Some(max_wait_time) if *max_wait_time <= self.wait_time => {
                *instant += *max_wait_time;
                *max_wait_time = Duration::ZERO;
            }
            // if the leftover of waiting time is bigger than next iteration, select next iteration
            Some(max_wait_time) => {
                *instant += self.wait_time;
                *max_wait_time -= self.wait_time;
            }
            // just select next iteration without checking the upper limit
            None => {}
>>>>>>> 6ae3c03b
        }
        self.expiration
    }

    fn renew(&mut self) {
        if let Some(expiration) = self.get_expiration() {
            self.expiration = Some(expiration + self.wait_time);
            if let Some(max) = self.max_wait_time {
                self.max_wait_time = max.checked_sub(self.wait_time);
                self.wait_time *= 2;
            }
        }
    }
}

/// Shared structures of the stage-in, where we put all the mutexes.
/// It allows not messing with the borrow checker when we use a mutable
/// reference on the `StageIn` struct.
struct StageInShared {
    /// Mutex protected stage-in, only one message can be written at a time.
    queue: Mutex<StageIn>,
    /// Current batch on which the pipeline is writing.
    /// It will be taken by the tx task if no batch has been pushed.
    current: Arc<Mutex<Option<WBatch>>>,
    /// Sequence number generator.
    chan_tx: TransportPriorityTx,
    /// Batch pool, used to check congestion.
    batch_pool: Arc<BatchPool>,
}

// This is the initial stage of the pipeline where messages are serialized on
struct StageIn {
    /// Batch queue.
    batch_tx: RingBufferWriter<WBatch, RBLEN>,
    /// Notifier used when batched are pushed, or when current batch has been written.
    batch_notifier: Notifier,
    /// Batch pool, to acquire available batches.
    batch_pool: Arc<BatchPool>,
    /// If TX task backoff is active.
    backoff_active: Arc<AtomicBool>,
    /// Waiter for batch refilling.
    refill_waiter: Waiter,
    /// Indicates if small batches can be used. Everytime a batch is pushed with a smaller
    /// length than the configured small capacity, the next batch will be allocated with
    /// the small capacity. It reduces the memory overhead compared to always using maximum
    /// size batches.
    use_small_batch: bool,
    /// Fragmentation buffer.
    fragbuf: ZBuf,
    /// If batching is enabled.
    batching: bool,
    /// Batch config, used to allocate new batches.
    batch_config: BatchConfig,
}

impl StageIn {
    /// Small size used when full batch size is not needed. Just a constant for now.
    const SMALL_BATCH_SIZE: BatchSize = 1 << 11;

    /// Generate a config to allocate a new batch, using the configured small size
    /// when previous batch didn't need more.
    fn new_batch_config(&self) -> BatchConfig {
        BatchConfig {
            mtu: if self.use_small_batch {
                min(self.batch_config.mtu, Self::SMALL_BATCH_SIZE)
            } else {
                self.batch_config.mtu
            },
            ..self.batch_config
        }
    }

    /// Retrieve the current batch, or allocate a new one if there is a slot available.
    fn get_batch(
        &mut self,
        current: &mut MutexGuard<'_, Option<WBatch>>,
        mut deadline: Option<&mut Deadline>,
    ) -> Result<Option<WBatch>, TransportClosed> {
        // retrieve current batch if any
        if let Some(batch) = current.take() {
            return Ok(Some(batch));
        }
        loop {
            // try to acquire an available batch
            if let Some(batch) =
                // SAFETY: there is one batch pool per stage-in/stage-out pair, and batch
                // is acquired behind an exclusive reference to stage-in, so they cannot
                // be concurrent calls.
                unsafe { self.batch_pool.try_acquire(self.new_batch_config(), false) }
            {
                return Ok(Some(batch));
            }
            // otherwise, wait until one is available
            if self.batch_pool.is_congested() {
                return Ok(None);
            }
            match deadline.as_mut().map(|d| d.get_expiration()) {
                Some(Some(deadline)) => match self.refill_waiter.wait_deadline(deadline) {
                    Ok(..) => continue,
                    Err(WaitDeadlineError::Deadline) => break,
                    Err(WaitDeadlineError::WaitError) => return Err(TransportClosed),
                },
                Some(None) => break,
                None => match self.refill_waiter.wait() {
                    Ok(..) => continue,
                    Err(WaitError) => return Err(TransportClosed),
                },
            }
        }
        // the deadline has been exceeded, try a last time, setting the congested flag
        // if there is still no batch
        if let Some(batch) = unsafe { self.batch_pool.try_acquire(self.new_batch_config(), true) } {
            return Ok(Some(batch));
        }
        Ok(None)
    }

    /// Pushes a batches to the tx task, notifying it.
    fn push_batch(&mut self, batch: WBatch) {
        self.batch_tx.push(batch);
        let _ = self.batch_notifier.notify();
    }

    /// Pushes a batch to the TX task if batching is disabled or ignored
    /// (e.g. express messages), or reuse the batch for the next message.
    ///
    /// If the batch is small, the next batches will be allocated with a small capacity too.
    fn push_or_reuse_batch(
        &mut self,
        mut current: MutexGuard<'_, Option<WBatch>>,
        batch: WBatch,
        force: bool,
    ) {
        if batch.len() <= Self::SMALL_BATCH_SIZE {
            self.use_small_batch = true;
        }
        if !self.batching || force {
            drop(current);
            self.push_batch(batch);
        } else {
            *current = Some(batch);
            drop(current);
            // Notify the tx task only if backoff is not active.
            if !self.backoff_active.load(Ordering::Relaxed) {
                let _ = self.batch_notifier.notify();
            }
        }
    }

    /// Pushes a message in the pipeline.
    ///
    /// It will get a write batch, serialize the message inside, and then push
    /// or reuse the batch for the following messages.
    fn push_network_message(
        &mut self,
<<<<<<< HEAD
        shared: &StageInShared,
        msg: &NetworkMessage,
=======
        msg: NetworkMessageRef,
>>>>>>> 6ae3c03b
        priority: Priority,
        deadline: &mut Deadline,
    ) -> Result<bool, TransportClosed> {
        // Lock the current serialization batch.
        let mut current = zlock!(shared.current);

        // Attempt the serialization on the current batch.
        let Some(mut batch) = self.get_batch(&mut current, Some(deadline))? else {
            return Ok(false);
        };
        let need_new_frame = match batch.encode(msg) {
            Ok(_) => {
                self.push_or_reuse_batch(current, batch, msg.is_express());
                return Ok(true);
            }
            Err(BatchError::NewFrame) => true,
            Err(_) => false,
        };

        // Lock the channel. We are the only one that will be writing on it.
        let tch = if msg.is_reliable() {
            &shared.chan_tx.reliable
        } else {
            &shared.chan_tx.best_effort
        };
        let mut tch = zlock!(tch);

        // Retrieve the next SN.
        let sn = tch.sn.get();

        // The Frame
        let frame = FrameHeader {
            reliability: msg.reliability,
            sn,
            ext_qos: frame::ext::QoSType::new(priority),
        };

        // Attempt a serialization with a new frame.
        if need_new_frame && batch.encode((msg, &frame)).is_ok() {
            self.push_or_reuse_batch(current, batch, msg.is_express());
            return Ok(true);
        }

        // Attempt a second serialization on fully empty batch (do not use small batch)
        self.use_small_batch = false;
        let mut try_serialize_on_empty_batch = true;
        if !batch.is_empty() {
            self.push_batch(batch);
            match self.get_batch(&mut current, Some(deadline))? {
                Some(b) => batch = b,
                None => {
                    tch.sn.set(sn).unwrap();
                    return Ok(false);
                }
            }
        // If the batch was already empty, and it was a small batch, then we
        // replace it with a full-capacity batch.
        // We may be tempted to simply push the batch and get a new one, to reuse
        // the same workflow as above, but empty batches mess up unix pipes.
        } else if batch.buffer.capacity() < self.batch_config.mtu as usize {
            batch = WBatch::new(self.new_batch_config());
        // Otherwise, it means that the message doesn't fit into a full-capacity
        // batch and must be fragmented directly.
        } else {
            try_serialize_on_empty_batch = false;
        }
        if try_serialize_on_empty_batch && batch.encode((msg, &frame)).is_ok() {
            self.push_or_reuse_batch(current, batch, msg.is_express());
            return Ok(true);
        }

        // Attempt to serialize on empty batch has failed. This means that the message
        // is too large for the current batch size: we need to fragment.
        // Reinsert the current batch for fragmentation.
        *current = Some(batch);

        // Take the expandable buffer and serialize the totality of the message
        let mut fragbuf = mem::take(&mut self.fragbuf);

        let mut writer = fragbuf.writer();
        let codec = Zenoh080::new();
        codec.write(&mut writer, msg).unwrap();

        // Fragment the whole message
        let mut fragment = FragmentHeader {
            reliability: frame.reliability,
            more: true,
            sn,
            ext_qos: frame.ext_qos,
            ext_first: Some(fragment::ext::First::new()),
            ext_drop: None,
        };
        let mut reader = fragbuf.reader();
        while reader.can_read() {
            match self.get_batch(&mut current, Some(deadline))? {
                Some(b) => batch = b,
                None => {
                    // If no fragment has been sent, the sequence number is just reset
                    if fragment.ext_first.is_some() {
                        tch.sn.set(sn).unwrap()
                    // Otherwise, an ephemeral batch is created to send the stop fragment
                    } else {
                        fragment.ext_drop = Some(fragment::ext::Drop::new());
                        // Arbitrary constant that should be enough; in reality, only 10B
                        // are needed. If the protocol change, and the size is no longer
                        // correct, fragmentation tests should fail with the `unwrap` below.
                        const DROP_FRAGMENT_SIZE: BatchSize = 64;
                        let mut batch = WBatch::new_ephemeral(BatchConfig {
                            mtu: DROP_FRAGMENT_SIZE,
                            ..self.batch_config
                        });
                        // Serialization fails if there is no payload, so add a dummy one.
                        let dummy_payload = ZBuf::from(vec![0u8]);
                        batch
                            .encode((&mut dummy_payload.reader(), &mut fragment))
                            .unwrap();
                        debug_assert!(!fragment.more);
                        self.push_batch(batch);
                    }
                    return Ok(false);
                }
            }
            // Serialize the message fragment
            match batch.encode((&mut reader, &mut fragment)) {
                Ok(_) => {
                    // Update the SN
                    fragment.sn = tch.sn.get();
                    fragment.ext_first = None;
                    self.push_batch(batch);
                }
                Err(_) => {
                    // Restore the sequence number
                    tch.sn.set(sn).unwrap();
                    // Reinsert the batch
                    *current = Some(batch);
                    tracing::warn!(
                        "Zenoh message dropped because it can not be fragmented: {:?}",
                        msg
                    );
                    break;
                }
            }

            // renew deadline for the next fragment
            deadline.renew();
        }

        // Clean the fragbuf
        self.fragbuf = fragbuf;
        self.fragbuf.clear();

        Ok(true)
    }

    #[inline]
    fn push_transport_message(
        &mut self,
        shared: &StageInShared,
        msg: TransportMessage,
    ) -> Result<bool, TransportClosed> {
        // Lock the current serialization batch.
        let mut current = zlock!(shared.current);

        // Attempt the serialization on the current batch.
        let mut batch = self.get_batch(&mut current, None)?.unwrap();

        // Attempt the serialization on the current batch
        if batch.encode(&msg).is_ok() {
            drop(current);
            self.push_batch(batch);
            return Ok(true);
        }
        // The first serialization attempt has failed. This means that the current
        // batch is full. Therefore, we move the current batch to stage out.
        self.push_batch(batch);
        self.use_small_batch = false;
        batch = self.get_batch(&mut current, None)?.unwrap();
        if batch.encode(&msg).is_ok() {
            drop(current);
            self.push_batch(batch);
            return Ok(true);
        }
        *current = Some(batch);
        Ok(false)
    }
}

struct StageOut {
    /// Batch queue.
    batch_rx: RingBufferReader<WBatch, RBLEN>,
    /// Current batch on which the pipeline is writing.
    /// It will be taken if no batch has been pushed.
    current: Arc<Mutex<Option<WBatch>>>,
    /// Batch pool, to refill pulled batches, and check the pipeline batching mode.
    batch_pool: Arc<BatchPool>,
    /// Notifier for batch refilling.
    refill_notifier: Notifier,
    /// If TX task backoff is active.
    backoff_active: Arc<AtomicBool>,
    /// Current backoff deadline if there is one.
    backoff_deadline: Option<Instant>,
    /// Backoff duration limit.
    batching_time_limit: Duration,
}

impl StageOut {
    /// Pull a batch from the given priority queue, or return a deadline if the
    /// backoff is activated.
    ///
    /// The backoff deadline is computed from the latest successful pull instant.
    /// Indeed, starting the backoff at pull could introduce unnecessary latency,
    /// as a lot of messages could have been written between the latest pull and
    /// this one. We could add a mechanism to start backoff at the time the first
    /// message of the current batch is written, but I don't think it's worth the
    /// complexity, and don't even know why it would be better. The less we wait,
    /// the better is the latency, and starting from the latest pull still cover
    /// the high throughput case.
    fn pull(&mut self) -> Result<Option<WBatch>, Instant> {
        // First, try to pull a pushed batch.
        if let Some(batch) = self.batch_rx.pull() {
            // If the backoff is active, renew the deadline for the next pull.
            if self.backoff_deadline.is_some() {
                self.backoff_deadline = Some(Instant::now() + self.batching_time_limit);
            }
            return Ok(Some(batch));
        }
        // If backoff is active, and the deadline has been reached, the backoff
        // is deactivated; otherwise, we keep waiting for the deadline.
        if let Some(deadline) = self.backoff_deadline {
            if Instant::now() < deadline {
                return Err(deadline);
            }
            self.backoff_deadline = None;
            self.backoff_active.store(false, Ordering::Relaxed);
        }
        // Try to retrieve current batch.
        let Ok(mut current) = self.current.try_lock() else {
            // The pipeline is currently writing, so we wait a minimal delay.
            // In any case, backoff is not active at this point, so the task
            // should be notified as soon as possible.
            return Err(Instant::now() + Duration::from_millis(1));
        };
        // Try to pull with the lock held to not miss a batch pushed in between.
        if let Some(batch) = self.batch_rx.pull() {
            return Ok(Some(batch));
        }
        // If the current batch is pulled, activate preemptively the backoff.
        // It will be deactivated by the refill if there is no concurrent writing.
        if let Some(batch) = current.take() {
            drop(current);
            self.backoff_active.store(true, Ordering::Relaxed);
            self.backoff_deadline = Some(Instant::now() + self.batching_time_limit);
            return Ok(Some(batch));
        }
        Ok(None)
    }

    /// Refills a batch for the pipeline.
    fn refill(&mut self, batch: WBatch) {
        if !batch.is_ephemeral() {
            // SAFETY: there is one batch pool per stage-in/stage-out pair, and it
            // refilled behind an exclusive reference to stage-out, so they cannot
            // be concurrent calls.
            let fully_refilled = unsafe { self.batch_pool.refill(batch) };
            // If the pool is fully refilled, deactivate the backoff.
            if fully_refilled {
                self.backoff_active.store(false, Ordering::Relaxed);
                self.backoff_deadline = None;
            }
            let _ = self.refill_notifier.notify();
        }
    }

    fn drain(&mut self) -> Vec<WBatch> {
        let mut batches = vec![];
        // Empty the ring buffer
        while let Some(batch) = self.batch_rx.pull() {
            batches.push(batch);
        }
        // Take the current batch
        if let Some(batch) = zlock!(self.current).take() {
            batches.push(batch);
        }
        batches
    }
}

#[derive(Debug, Clone, PartialEq, Eq)]
pub(crate) struct TransmissionPipelineConf {
    pub(crate) batch: BatchConfig,
    pub(crate) queue_size: [usize; Priority::NUM],
    pub(crate) wait_before_drop: (Duration, Duration),
    pub(crate) wait_before_close: Duration,
    pub(crate) batching_enabled: bool,
    pub(crate) batching_time_limit: Duration,
}

// A 2-stage transmission pipeline
pub(crate) struct TransmissionPipeline;
impl TransmissionPipeline {
    // A MPSC pipeline
    pub(crate) fn make(
        config: TransmissionPipelineConf,
        priority: &[TransportPriorityTx],
    ) -> (TransmissionPipelineProducer, TransmissionPipelineConsumer) {
        let mut stage_in = vec![];
        let mut stage_out = vec![];

        let default_queue_size = [config.queue_size[Priority::DEFAULT as usize]];
        let size_iter = if priority.len() == 1 {
            default_queue_size.iter()
        } else {
            config.queue_size.iter()
        };

        let (disable_notifier, disable_waiter) = event::new();
        let (batch_notifier, batch_waiter) = event::new();

        for (prio, &num) in size_iter.enumerate() {
            assert!(num != 0 && num <= RBLEN);
            let batch_pool = Arc::new(BatchPool::new(num));
            let (refill_notifier, refill_waiter) = event::new();

            let (batch_tx, batch_rx) = RingBuffer::<WBatch, RBLEN>::init();

            let current = Arc::new(Mutex::new(None));
            let backoff_active = Arc::new(AtomicBool::new(false));

            stage_in.push(StageInShared {
                queue: Mutex::new(StageIn {
                    batch_tx,
                    batch_notifier: batch_notifier.clone(),
                    batch_pool: batch_pool.clone(),
                    backoff_active: backoff_active.clone(),
                    refill_waiter,
                    use_small_batch: true,
                    fragbuf: ZBuf::empty(),
                    batching: config.batching_enabled,
                    batch_config: config.batch,
                }),
                current: current.clone(),
                chan_tx: priority[prio].clone(),
                batch_pool: batch_pool.clone(),
            });

            // The stage out for this priority
            stage_out.push(StageOut {
                batch_rx,
                current,
                batch_pool,
                refill_notifier,
                backoff_active,
                backoff_deadline: None,
                batching_time_limit: config.batching_time_limit,
            });
        }

        let producer = TransmissionPipelineProducer {
            stage_in: stage_in.into_boxed_slice().into(),
            disable_notifier,
            wait_before_drop: config.wait_before_drop,
            wait_before_close: config.wait_before_close,
        };
        let consumer = TransmissionPipelineConsumer {
            stage_out: stage_out.into_boxed_slice(),
            batch_waiter,
            disable_waiter,
        };

        (producer, consumer)
    }
}

#[derive(Clone)]
pub(crate) struct TransmissionPipelineProducer {
    // Each priority queue has its own Mutex
    stage_in: Arc<[StageInShared]>,
    disable_notifier: Notifier,
    wait_before_drop: (Duration, Duration),
    wait_before_close: Duration,
}

impl TransmissionPipelineProducer {
    #[inline]
    pub(crate) fn push_network_message(
        &self,
        msg: NetworkMessageRef,
    ) -> Result<bool, TransportClosed> {
        // If the queue is not QoS, it means that we only have one priority with index 0.
        let (idx, priority) = if self.stage_in.len() > 1 {
            let priority = msg.priority();
            (priority as usize, priority)
        } else {
            (0, Priority::DEFAULT)
        };

        let stage_in = &self.stage_in[idx];

        // If message is droppable, compute a deadline after which the sample could be dropped
        let (wait_time, max_wait_time) = if msg.is_droppable() {
            // Checked if we are blocked on the priority queue and we drop directly the message
            if stage_in.batch_pool.is_congested() {
                return Ok(false);
            }
            (self.wait_before_drop.0, Some(self.wait_before_drop.1))
        } else {
            (self.wait_before_close, None)
        };
        let mut deadline = Deadline::new(wait_time, max_wait_time);
        // Lock the channel. We are the only one that will be writing on it.
<<<<<<< HEAD
        let mut queue = zlock!(stage_in.queue);
        queue.push_network_message(stage_in, &msg, priority, &mut deadline)
=======
        let mut queue = zlock!(self.stage_in[idx]);
        // Check again for congestion in case it happens when blocking on the mutex.
        if msg.is_droppable() && self.status.is_congested(priority) {
            return Ok(false);
        }
        let mut sent = queue.push_network_message(msg, priority, &mut deadline)?;
        // If the message cannot be sent, mark the pipeline as congested.
        if !sent {
            self.status.set_congested(priority, true);
            // During the time between deadline wakeup and setting the congested flag,
            // all batches could have been refilled (especially if there is a single one),
            // so try again with the same already expired deadline.
            sent = queue.push_network_message(msg, priority, &mut deadline)?;
            // If the message is sent in the end, reset the status.
            // Setting the status to `true` is only done with the stage_in mutex acquired,
            // so it is not possible that further messages see the congestion flag set
            // after this point.
            if sent {
                self.status.set_congested(priority, false);
            }
            // There is one edge case that is fortunately supported: if the message that
            // has been pushed again is fragmented, we might have some batches actually
            // refilled, but still end with dropping the message, not resetting the
            // congested flag in that case. However, if some batches were available,
            // that means that they would have still been pushed, so we can expect them to
            // be refilled, and they will eventually unset the congested flag.
        }
        Ok(sent)
>>>>>>> 6ae3c03b
    }

    #[inline]
    pub(crate) fn push_transport_message(
        &self,
        msg: TransportMessage,
        priority: Priority,
    ) -> Result<bool, TransportClosed> {
        // If the queue is not QoS, it means that we only have one priority with index 0.
        let priority = if self.stage_in.len() > 1 {
            priority as usize
        } else {
            0
        };
        let stage_in = &self.stage_in[priority];
        // Lock the channel. We are the only one that will be writing on it.
        let mut queue = zlock!(stage_in.queue);
        queue.push_transport_message(stage_in, msg)
    }

    pub(crate) fn disable(&self) {
        let _ = self.disable_notifier.notify();
    }
}

pub(crate) struct TransmissionPipelineConsumer {
    // A single Mutex for all the priority queues
    stage_out: Box<[StageOut]>,
    batch_waiter: Waiter,
    disable_waiter: Waiter,
}

impl TransmissionPipelineConsumer {
    pub(crate) async fn pull(&mut self) -> Option<(WBatch, Priority)> {
        loop {
            let mut sleep = OptionFuture::default();
            for (i, stage_out) in self.stage_out.iter_mut().enumerate() {
                let prio = Priority::try_from(i as u8).unwrap();
                match stage_out.pull() {
                    Ok(Some(batch)) => return Some((batch, prio)),
                    Ok(None) => continue,
                    Err(backoff) => {
                        sleep = Some(tokio::time::sleep_until(backoff.into())).into();
                        break;
                    }
                }
            }
            tokio::select! {
                biased;
                _ = self.disable_waiter.wait_async() => return None,
                _ = self.batch_waiter.wait_async() => {},
                Some(_) = sleep => {}
            }
        }
    }

    pub(crate) fn refill(&mut self, batch: WBatch, priority: Priority) {
        self.stage_out[priority as usize].refill(batch);
    }

    pub(crate) fn drain(&mut self) -> Vec<(WBatch, usize)> {
        self.stage_out
            .iter_mut()
            .map(StageOut::drain)
            .enumerate()
            .flat_map(|(prio, batches)| batches.into_iter().map(move |batch| (batch, prio)))
            .collect()
    }
}

#[cfg(test)]
mod tests {
    use std::{
        convert::TryFrom,
        sync::{
            atomic::{AtomicUsize, Ordering},
            Arc,
        },
        time::{Duration, Instant},
    };

    use futures::FutureExt;
    use tokio::{task, task::JoinHandle, time::timeout};
    use zenoh_buffers::{
        reader::{DidntRead, HasReader},
        ZBuf,
    };
    use zenoh_codec::{network::NetworkMessageIter, RCodec, Zenoh080};
    use zenoh_protocol::{
        core::{Bits, CongestionControl, Encoding, Priority, Reliability},
        network::{ext, NetworkMessage, Push},
        transport::{BatchSize, Fragment, Frame, TransportBody, TransportSn},
        zenoh::{PushBody, Put},
    };
    use zenoh_result::ZResult;

    use super::*;

    const SLEEP: Duration = Duration::from_millis(100);
    const TIMEOUT: Duration = Duration::from_secs(60);

    const CONFIG_STREAMED: TransmissionPipelineConf = TransmissionPipelineConf {
        batch: BatchConfig {
            mtu: BatchSize::MAX,
            is_streamed: true,
            #[cfg(feature = "transport_compression")]
            is_compression: true,
        },
        queue_size: [1; Priority::NUM],
        batching_enabled: true,
        wait_before_drop: (Duration::from_millis(1), Duration::from_millis(1024)),
        wait_before_close: Duration::from_secs(5),
        batching_time_limit: Duration::from_micros(1),
    };

    const CONFIG_NOT_STREAMED: TransmissionPipelineConf = TransmissionPipelineConf {
        batch: BatchConfig {
            mtu: BatchSize::MAX,
            is_streamed: false,
            #[cfg(feature = "transport_compression")]
            is_compression: false,
        },
        queue_size: [1; Priority::NUM],
        batching_enabled: true,
        wait_before_drop: (Duration::from_millis(1), Duration::from_millis(1024)),
        wait_before_close: Duration::from_secs(5),
        batching_time_limit: Duration::from_micros(1),
    };

    #[tokio::test(flavor = "multi_thread", worker_threads = 4)]
    async fn tx_pipeline_flow() -> ZResult<()> {
        fn schedule(queue: TransmissionPipelineProducer, num_msg: usize, payload_size: usize) {
            // Send reliable messages
            let key = "test".into();
            let payload = ZBuf::from(vec![0_u8; payload_size]);

            let message: NetworkMessage = Push {
                wire_expr: key,
                ext_qos: ext::QoSType::new(Priority::Control, CongestionControl::Block, false),
                ext_tstamp: None,
                ext_nodeid: ext::NodeIdType::DEFAULT,
                payload: PushBody::Put(Put {
                    timestamp: None,
                    encoding: Encoding::empty(),
                    ext_sinfo: None,
                    #[cfg(feature = "shared-memory")]
                    ext_shm: None,
                    ext_attachment: None,
                    ext_unknown: vec![],
                    payload,
                }),
            }
            .into();

            println!(
                "Pipeline Flow [>>>]: Sending {num_msg} messages with payload size of {payload_size} bytes"
            );
            for i in 0..num_msg {
                println!(
                    "Pipeline Flow [>>>]: Pushed {} msgs ({payload_size} bytes)",
                    i + 1
                );
                queue.push_network_message(message.as_ref()).unwrap();
            }
        }

        async fn consume(mut queue: TransmissionPipelineConsumer, num_msg: usize) {
            let mut batches: usize = 0;
            let mut bytes: usize = 0;
            let mut msgs: usize = 0;
            let mut fragments: usize = 0;

            while msgs != num_msg {
                let (batch, priority) = queue.pull().await.unwrap();
                batches += 1;
                bytes += batch.len() as usize;
                // Create a ZBuf for deserialization starting from the batch
                let bytes = batch.as_slice();
                // Deserialize the messages
                let mut reader = bytes.reader();
                let codec = Zenoh080::new();

                loop {
                    let res: Result<TransportMessage, DidntRead> = codec.read(&mut reader);
                    match res {
                        Ok(msg) => {
                            match msg.body {
                                TransportBody::Frame(Frame { mut payload, .. }) => {
                                    msgs +=
                                        NetworkMessageIter::new(Reliability::DEFAULT, &mut payload)
                                            .count();
                                }
                                TransportBody::Fragment(Fragment { more, .. }) => {
                                    fragments += 1;
                                    if !more {
                                        msgs += 1;
                                    }
                                }
                                _ => {
                                    msgs += 1;
                                }
                            }
                            println!("Pipeline Flow [<<<]: Pulled {} msgs", msgs + 1);
                        }
                        Err(_) => break,
                    }
                }
                println!("Pipeline Flow [+++]: Refill {} msgs", msgs + 1);
                // Reinsert the batch
                queue.refill(batch, priority);
            }

            println!(
                "Pipeline Flow [<<<]: Received {msgs} messages, {bytes} bytes, {batches} batches, {fragments} fragments"
            );
        }

        // Pipeline priorities
        let tct = TransportPriorityTx::make(Bits::from(TransportSn::MAX))?;
        let priorities = vec![tct];

        // Total amount of bytes to send in each test
        let bytes: usize = 100_000_000;
        let max_msgs: usize = 1_000;
        // Payload size of the messages
        let payload_sizes = [8, 64, 512, 4_096, 8_192, 32_768, 262_144, 2_097_152];

        for ps in payload_sizes.iter() {
            if u64::try_from(*ps).is_err() {
                break;
            }

            // Compute the number of messages to send
            let num_msg = max_msgs.min(bytes / ps);

            let (producer, consumer) =
                TransmissionPipeline::make(CONFIG_NOT_STREAMED, priorities.as_slice());

            let t_c = task::spawn(async move {
                consume(consumer, num_msg).await;
            });

            let c_ps = *ps;
            let t_s = task::spawn_blocking(move || {
                schedule(producer, num_msg, c_ps);
            });

            let res = tokio::time::timeout(TIMEOUT, futures::future::join_all([t_c, t_s])).await;
            assert!(res.is_ok());
        }

        Ok(())
    }

    #[tokio::test(flavor = "multi_thread", worker_threads = 4)]
    async fn tx_pipeline_blocking() -> ZResult<()> {
        fn schedule(queue: TransmissionPipelineProducer, counter: Arc<AtomicUsize>, id: usize) {
            // Make sure to put only one message per batch: set the payload size
            // to half of the batch in such a way the serialized zenoh message
            // will be larger then half of the batch size (header + payload).
            let payload_size = (CONFIG_STREAMED.batch.mtu / 2) as usize;

            // Send reliable messages
            let key = "test".into();
            let payload = ZBuf::from(vec![0_u8; payload_size]);

            let message: NetworkMessage = Push {
                wire_expr: key,
                ext_qos: ext::QoSType::new(Priority::Control, CongestionControl::Block, false),
                ext_tstamp: None,
                ext_nodeid: ext::NodeIdType::DEFAULT,
                payload: PushBody::Put(Put {
                    timestamp: None,
                    encoding: Encoding::empty(),
                    ext_sinfo: None,
                    #[cfg(feature = "shared-memory")]
                    ext_shm: None,
                    ext_attachment: None,
                    ext_unknown: vec![],
                    payload,
                }),
            }
            .into();

            // The last push should block since there shouldn't any more batches
            // available for serialization.
            let num_msg = 1 + CONFIG_STREAMED.queue_size[0];
            for i in 0..num_msg {
                println!(
                    "Pipeline Blocking [>>>]: ({id}) Scheduling message #{i} with payload size of {payload_size} bytes"
                );
                queue.push_network_message(message.as_ref()).unwrap();
                let c = counter.fetch_add(1, Ordering::AcqRel);
                println!(
                    "Pipeline Blocking [>>>]: ({}) Scheduled message #{} (tot {}) with payload size of {} bytes",
                    id, i, c + 1,
                    payload_size
                );
            }
        }

        // Pipeline
        let tct = TransportPriorityTx::make(Bits::from(TransportSn::MAX))?;
        let priorities = vec![tct];
        let (producer, mut consumer) =
            TransmissionPipeline::make(CONFIG_NOT_STREAMED, priorities.as_slice());

        let counter = Arc::new(AtomicUsize::new(0));

        let c_producer = producer.clone();
        let c_counter = counter.clone();
        let h1 = task::spawn_blocking(move || {
            schedule(c_producer, c_counter, 1);
        });

        let c_counter = counter.clone();
        let h2 = task::spawn_blocking(move || {
            schedule(producer, c_counter, 2);
        });

        // Wait to have sent enough messages and to have blocked
        println!(
            "Pipeline Blocking [---]: waiting to have {} messages being scheduled",
            CONFIG_STREAMED.queue_size[Priority::MAX as usize]
        );
        let check = async {
            while counter.load(Ordering::Acquire)
                < CONFIG_STREAMED.queue_size[Priority::MAX as usize]
            {
                tokio::time::sleep(SLEEP).await;
            }
        };

        timeout(TIMEOUT, check).await?;

        // Drain the queue (but don't drop it to avoid dropping the messages)
        let _consumer = timeout(
            TIMEOUT,
            task::spawn_blocking(move || {
                println!("Pipeline Blocking [---]: draining the queue");
                let _ = consumer.drain();
                consumer
            }),
        )
        .await??;

        // Make sure that the tasks scheduling have been unblocked
        println!("Pipeline Blocking [---]: waiting for schedule (1) to be unblocked");
        timeout(TIMEOUT, h1).await??;
        println!("Pipeline Blocking [---]: waiting for schedule (2) to be unblocked");
        timeout(TIMEOUT, h2).await??;

        Ok(())
    }

    #[tokio::test(flavor = "multi_thread", worker_threads = 4)]
    #[ignore]
    async fn tx_pipeline_thr() {
        // Queue
        let tct = TransportPriorityTx::make(Bits::from(TransportSn::MAX)).unwrap();
        let priorities = vec![tct];
        let (producer, mut consumer) =
            TransmissionPipeline::make(CONFIG_STREAMED, priorities.as_slice());
        let count = Arc::new(AtomicUsize::new(0));
        let size = Arc::new(AtomicUsize::new(0));

        let c_size = size.clone();
        task::spawn_blocking(move || {
            loop {
                let payload_sizes: [usize; 16] = [
                    8, 16, 32, 64, 128, 256, 512, 1_024, 2_048, 4_096, 8_192, 16_384, 32_768,
                    65_536, 262_144, 1_048_576,
                ];
                for size in payload_sizes.iter() {
                    c_size.store(*size, Ordering::Release);

                    // Send reliable messages
                    let key = "pipeline/thr".into();
                    let payload = ZBuf::from(vec![0_u8; *size]);

                    let message: NetworkMessage = Push {
                        wire_expr: key,
                        ext_qos: ext::QoSType::new(
                            Priority::Control,
                            CongestionControl::Block,
                            false,
                        ),
                        ext_tstamp: None,
                        ext_nodeid: ext::NodeIdType::DEFAULT,
                        payload: PushBody::Put(Put {
                            timestamp: None,
                            encoding: Encoding::empty(),
                            ext_sinfo: None,
                            #[cfg(feature = "shared-memory")]
                            ext_shm: None,
                            ext_attachment: None,
                            ext_unknown: vec![],
                            payload,
                        }),
                    }
                    .into();

                    let duration = Duration::from_millis(5_500);
                    let start = Instant::now();
                    while start.elapsed() < duration {
                        producer.push_network_message(message.as_ref()).unwrap();
                    }
                }
            }
        });

        let c_count = count.clone();
        task::spawn(async move {
            loop {
                let (batch, priority) = consumer.pull().await.unwrap();
                c_count.fetch_add(batch.len() as usize, Ordering::AcqRel);
                consumer.refill(batch, priority);
            }
        });

        let mut prev_size: usize = usize::MAX;
        loop {
            let received = count.swap(0, Ordering::AcqRel);
            let current: usize = size.load(Ordering::Acquire);
            if current == prev_size {
                let thr = (8.0 * received as f64) / 1_000_000_000.0;
                println!("{} bytes: {:.6} Gbps", current, 2.0 * thr);
            }
            prev_size = current;
            tokio::time::sleep(Duration::from_millis(500)).await;
        }
    }

    #[tokio::test(flavor = "multi_thread", worker_threads = 4)]
    async fn tx_pipeline_closed() -> ZResult<()> {
        // Pipeline
        let tct = TransportPriorityTx::make(Bits::from(TransportSn::MAX))?;
        let priorities = vec![tct];
        let (producer, consumer) =
            TransmissionPipeline::make(CONFIG_NOT_STREAMED, priorities.as_slice());
        // Drop consumer to close the pipeline
        drop(consumer);

        let message: NetworkMessage = Push {
            wire_expr: "test".into(),
            ext_qos: ext::QoSType::new(Priority::Control, CongestionControl::Block, true),
            ext_tstamp: None,
            ext_nodeid: ext::NodeIdType::DEFAULT,
            payload: PushBody::Put(Put {
                timestamp: None,
                encoding: Encoding::empty(),
                ext_sinfo: None,
                #[cfg(feature = "shared-memory")]
                ext_shm: None,
                ext_attachment: None,
                ext_unknown: vec![],
                payload: vec![42u8].into(),
            }),
        }
        .into();
        // First message should not be rejected as the is one batch available in the queue
        assert!(producer.push_network_message(message.as_ref()).is_ok());
        // Second message should be rejected
        assert!(producer.push_network_message(message.as_ref()).is_err());

        Ok(())
    }

    #[tokio::test]
    async fn fragmentation_first_drop() {
        zenoh_util::init_log_from_env_or("error");
        let config = TransmissionPipelineConf {
            batch: BatchConfig {
                mtu: 100,
                is_streamed: true,
                #[cfg(feature = "transport_compression")]
                is_compression: false,
            },
            queue_size: [2; Priority::NUM],
            batching_enabled: true,
            wait_before_drop: (Duration::from_millis(1), Duration::from_millis(10)),
            wait_before_close: Duration::from_millis(1),
            batching_time_limit: Duration::from_millis(1),
        };
        let priorities = vec![TransportPriorityTx::make(Bits::from(u64::MAX)).unwrap()];
        // set max sequence number to use maximal serialization size
        {
            let mut tch = priorities[0].reliable.lock().unwrap();
            tch.sn.set(TransportSn::MAX - 10).unwrap();
        }
        let (producer, mut consumer) = TransmissionPipeline::make(config, &priorities);
        let message: NetworkMessage = Push {
            wire_expr: "test".into(),
            ext_qos: ext::QoSType::new(Priority::Control, CongestionControl::Drop, false),
            ext_tstamp: None,
            ext_nodeid: ext::NodeIdType::DEFAULT,
            payload: PushBody::Put(Put {
                timestamp: None,
                encoding: Encoding::empty(),
                ext_sinfo: None,
                #[cfg(feature = "shared-memory")]
                ext_shm: None,
                ext_attachment: None,
                ext_unknown: vec![],
                payload: vec![0u8; 200].into(),
            }),
        }
        .into();
        let producer = task::spawn_blocking(move || {
            assert!(!producer.push_network_message(message.clone()).unwrap());
            producer
        })
        .await
        .unwrap();

        async fn pull_fragment(consumer: &mut TransmissionPipelineConsumer) -> Fragment {
            let (batch, _) = consumer.pull().await.unwrap();
            let codec = Zenoh080::new();
            let msg: TransportMessage = codec.read(&mut &batch.as_slice()[2..]).unwrap();
            match msg.body {
                TransportBody::Fragment(fragment) => fragment,
                _ => unreachable!(),
            }
        }
        // first fragment
        let fragment = pull_fragment(&mut consumer).await;
        assert!(fragment.ext_first.is_some() && fragment.ext_drop.is_none());
        // second fragment
        let fragment = pull_fragment(&mut consumer).await;
        assert!(fragment.ext_first.is_none() && fragment.ext_drop.is_none());
        // last fragment (should be the drop one)
        let fragment = pull_fragment(&mut consumer).await;
        assert!(fragment.ext_first.is_none() && fragment.ext_drop.is_some());
        // no more fragment
        assert!(pull_fragment(&mut consumer).now_or_never().is_none());
        // drop producer at the end to not disable the pipeline
        drop(producer);
    }

    #[tokio::test]
    async fn deterministic_batching_on_load() {
        zenoh_util::init_log_from_env_or("error");
        let config = TransmissionPipelineConf {
            batch: BatchConfig {
                mtu: BatchSize::MAX,
                is_streamed: true,
                #[cfg(feature = "transport_compression")]
                is_compression: false,
            },
            queue_size: [4; Priority::NUM],
            batching_enabled: true,
            wait_before_drop: (Duration::from_millis(1000), Duration::from_millis(50000)),
            wait_before_close: Duration::from_millis(5000000),
            // use a high time limit to never leave backoff mode
            batching_time_limit: Duration::from_millis(10000),
        };
        let priorities = vec![TransportPriorityTx::make(Bits::from(TransportSn::MAX)).unwrap()];
        let (producer, mut consumer) = TransmissionPipeline::make(config, &priorities);
        let message: NetworkMessage = Push {
            wire_expr: "test".into(),
            ext_qos: ext::QoSType::new(Priority::Control, CongestionControl::Block, false),
            ext_tstamp: None,
            ext_nodeid: ext::NodeIdType::DEFAULT,
            payload: PushBody::Put(Put {
                timestamp: None,
                encoding: Encoding::empty(),
                ext_sinfo: None,
                #[cfg(feature = "shared-memory")]
                ext_shm: None,
                ext_attachment: None,
                ext_unknown: vec![],
                payload: vec![0u8; 8].into(),
            }),
        }
        .into();
        // push a first message and pull it to activate backoff
        producer.push_network_message(message.clone()).unwrap();
        let (batch, prio) = consumer.pull().await.unwrap();
        // push a second message before refilling to keep backoff activated
        producer.push_network_message(message.clone()).unwrap();
        // start producer task
        let producer_task: JoinHandle<Result<(), _>> = task::spawn_blocking(move || loop {
            producer.push_network_message(message.clone())?;
        });
        consumer.refill(batch, prio);
        // following batch may still use small buffer size
        let (batch, prio) = consumer.pull().await.unwrap();
        consumer.refill(batch, prio);
        // next batches should all have the maximum size
        // don't pull more than 100 batches, because after, the
        // sequence number size increase and the max size change
        for _ in 0..100 {
            let (batch, prio) = consumer.pull().await.unwrap();
            assert_eq!(batch.len(), 65533);
            consumer.refill(batch, prio);
        }
        // drop the consumer, so it will make the producer fails and stop
        drop(consumer);
        assert!(matches!(producer_task.await.unwrap(), Err(TransportClosed)));
    }
}<|MERGE_RESOLUTION|>--- conflicted
+++ resolved
@@ -249,34 +249,9 @@
         }
     }
 
-<<<<<<< HEAD
     fn get_expiration(&mut self) -> Option<Instant> {
         if self.expiration.is_none() && self.wait_time > Duration::ZERO {
             self.expiration = Some(Instant::now() + self.wait_time);
-=======
-    fn advance(&mut self, instant: &mut Instant) {
-        // grow wait_time exponentially
-        self.wait_time = self.wait_time.saturating_mul(2);
-
-        // check for waiting limits
-        match &mut self.max_wait_time {
-            // if we have reached the waiting limit, we do not increase wait instant
-            Some(max_wait_time) if *max_wait_time == Duration::ZERO => {
-                tracing::trace!("Backoff increase limit reached")
-            }
-            // if the leftover of waiting time is less than next iteration, we select leftover
-            Some(max_wait_time) if *max_wait_time <= self.wait_time => {
-                *instant += *max_wait_time;
-                *max_wait_time = Duration::ZERO;
-            }
-            // if the leftover of waiting time is bigger than next iteration, select next iteration
-            Some(max_wait_time) => {
-                *instant += self.wait_time;
-                *max_wait_time -= self.wait_time;
-            }
-            // just select next iteration without checking the upper limit
-            None => {}
->>>>>>> 6ae3c03b
         }
         self.expiration
     }
@@ -432,12 +407,8 @@
     /// or reuse the batch for the following messages.
     fn push_network_message(
         &mut self,
-<<<<<<< HEAD
         shared: &StageInShared,
-        msg: &NetworkMessage,
-=======
         msg: NetworkMessageRef,
->>>>>>> 6ae3c03b
         priority: Priority,
         deadline: &mut Deadline,
     ) -> Result<bool, TransportClosed> {
@@ -848,39 +819,8 @@
         };
         let mut deadline = Deadline::new(wait_time, max_wait_time);
         // Lock the channel. We are the only one that will be writing on it.
-<<<<<<< HEAD
         let mut queue = zlock!(stage_in.queue);
-        queue.push_network_message(stage_in, &msg, priority, &mut deadline)
-=======
-        let mut queue = zlock!(self.stage_in[idx]);
-        // Check again for congestion in case it happens when blocking on the mutex.
-        if msg.is_droppable() && self.status.is_congested(priority) {
-            return Ok(false);
-        }
-        let mut sent = queue.push_network_message(msg, priority, &mut deadline)?;
-        // If the message cannot be sent, mark the pipeline as congested.
-        if !sent {
-            self.status.set_congested(priority, true);
-            // During the time between deadline wakeup and setting the congested flag,
-            // all batches could have been refilled (especially if there is a single one),
-            // so try again with the same already expired deadline.
-            sent = queue.push_network_message(msg, priority, &mut deadline)?;
-            // If the message is sent in the end, reset the status.
-            // Setting the status to `true` is only done with the stage_in mutex acquired,
-            // so it is not possible that further messages see the congestion flag set
-            // after this point.
-            if sent {
-                self.status.set_congested(priority, false);
-            }
-            // There is one edge case that is fortunately supported: if the message that
-            // has been pushed again is fragmented, we might have some batches actually
-            // refilled, but still end with dropping the message, not resetting the
-            // congested flag in that case. However, if some batches were available,
-            // that means that they would have still been pushed, so we can expect them to
-            // be refilled, and they will eventually unset the congested flag.
-        }
-        Ok(sent)
->>>>>>> 6ae3c03b
+        queue.push_network_message(stage_in, msg, priority, &mut deadline)
     }
 
     #[inline]
@@ -1390,7 +1330,7 @@
         }
         .into();
         let producer = task::spawn_blocking(move || {
-            assert!(!producer.push_network_message(message.clone()).unwrap());
+            assert!(!producer.push_network_message(message.as_ref()).unwrap());
             producer
         })
         .await
@@ -1457,13 +1397,13 @@
         }
         .into();
         // push a first message and pull it to activate backoff
-        producer.push_network_message(message.clone()).unwrap();
+        producer.push_network_message(message.as_ref()).unwrap();
         let (batch, prio) = consumer.pull().await.unwrap();
         // push a second message before refilling to keep backoff activated
-        producer.push_network_message(message.clone()).unwrap();
+        producer.push_network_message(message.as_ref()).unwrap();
         // start producer task
         let producer_task: JoinHandle<Result<(), _>> = task::spawn_blocking(move || loop {
-            producer.push_network_message(message.clone())?;
+            producer.push_network_message(message.as_ref())?;
         });
         consumer.refill(batch, prio);
         // following batch may still use small buffer size
