--- conflicted
+++ resolved
@@ -21,7 +21,6 @@
         err::Err,
         ext::ShmType,
         query::{ext::QueryBodyType, Query},
-        reply::ReplyBody,
         PushBody, Put, Reply, RequestBody, ResponseBody,
     },
 };
@@ -72,14 +71,10 @@
         },
         NetworkBody::Request(Request { payload, .. }) => match payload {
             RequestBody::Query(b) => b.map_to_partner(partner_shm_cfg),
-            RequestBody::Put(b) => b.map_to_partner(partner_shm_cfg),
-            RequestBody::Del(_) | RequestBody::Pull(_) => Ok(()),
         },
         NetworkBody::Response(Response { payload, .. }) => match payload {
             ResponseBody::Reply(b) => b.map_to_partner(partner_shm_cfg),
-            ResponseBody::Put(b) => b.map_to_partner(partner_shm_cfg),
             ResponseBody::Err(b) => b.map_to_partner(partner_shm_cfg),
-            ResponseBody::Ack(_) => Ok(()),
         },
         NetworkBody::ResponseFinal(_) | NetworkBody::Declare(_) | NetworkBody::OAM(_) => Ok(()),
     }
@@ -93,14 +88,10 @@
         },
         NetworkBody::Request(Request { payload, .. }) => match payload {
             RequestBody::Query(b) => b.map_to_shmbuf(shmr),
-            RequestBody::Put(b) => b.map_to_shmbuf(shmr),
-            RequestBody::Del(_) | RequestBody::Pull(_) => Ok(()),
         },
         NetworkBody::Response(Response { payload, .. }) => match payload {
-            ResponseBody::Put(b) => b.map_to_shmbuf(shmr),
             ResponseBody::Err(b) => b.map_to_shmbuf(shmr),
             ResponseBody::Reply(b) => b.map_to_shmbuf(shmr),
-            ResponseBody::Ack(_) => Ok(()),
         },
         NetworkBody::ResponseFinal(_) | NetworkBody::Declare(_) | NetworkBody::OAM(_) => Ok(()),
     }
@@ -216,7 +207,36 @@
 
 // Impl - Reply
 impl MapShm for Reply {
-<<<<<<< HEAD
+    fn map_to_partner<ShmCfg: PartnerShmConfig>(
+        &mut self,
+        partner_shm_cfg: &Option<ShmCfg>,
+    ) -> ZResult<()> {
+        match &mut self.payload {
+            PushBody::Put(put) => {
+                let Put {
+                    payload, ext_shm, ..
+                } = put;
+                map_to_partner!(payload, ext_shm, partner_shm_cfg)
+            }
+            PushBody::Del(_) => Ok(()),
+        }
+    }
+
+    fn map_to_shmbuf(&mut self, shmr: &SharedMemoryReader) -> ZResult<()> {
+        match &mut self.payload {
+            PushBody::Put(put) => {
+                let Put {
+                    payload, ext_shm, ..
+                } = put;
+                map_zbuf_to_shmbuf!(payload, ext_shm, shmr)
+            }
+            PushBody::Del(_) => Ok(()),
+        }
+    }
+}
+
+// Impl - Err
+impl MapShm for Err {
     fn map_to_partner<ShmCfg: PartnerShmConfig>(
         &mut self,
         partner_shm_cfg: &Option<ShmCfg>,
@@ -232,55 +252,6 @@
             payload, ext_shm, ..
         } = self;
         map_zbuf_to_shmbuf!(payload, ext_shm, shmr)
-=======
-    fn map_to_shminfo(&mut self) -> ZResult<bool> {
-        match &mut self.payload {
-            ReplyBody::Put(b) => b.map_to_shminfo(),
-            _ => Ok(false),
-        }
-    }
-
-    fn map_to_shmbuf(&mut self, shmr: &RwLock<SharedMemoryReader>) -> ZResult<bool> {
-        match &mut self.payload {
-            ReplyBody::Put(b) => b.map_to_shmbuf(shmr),
-            _ => Ok(false),
-        }
->>>>>>> 66f46814
-    }
-}
-
-// Impl - Err
-impl MapShm for Err {
-<<<<<<< HEAD
-    fn map_to_partner<ShmCfg: PartnerShmConfig>(
-        &mut self,
-        partner_shm_cfg: &Option<ShmCfg>,
-    ) -> ZResult<()> {
-        if let Self {
-            ext_body: Some(ErrBodyType {
-                payload, ext_shm, ..
-            }),
-            ..
-        } = self
-        {
-            map_to_partner!(payload, ext_shm, partner_shm_cfg)
-        } else {
-            Ok(())
-        }
-    }
-
-    fn map_to_shmbuf(&mut self, shmr: &SharedMemoryReader) -> ZResult<()> {
-        if let Self {
-            ext_body: Some(ErrBodyType {
-                payload, ext_shm, ..
-            }),
-            ..
-        } = self
-        {
-            map_zbuf_to_shmbuf!(payload, ext_shm, shmr)
-        } else {
-            Ok(())
-        }
     }
 }
 
@@ -291,45 +262,6 @@
     // todo: optimize this! We should not make additional buffer copy here,
     // but we need to make serializer serialize SHM buffer as raw buffer.
     shmb.as_ref().to_vec().into()
-=======
-    fn map_to_shminfo(&mut self) -> ZResult<bool> {
-        Ok(false)
-    }
-
-    fn map_to_shmbuf(&mut self, _shmr: &RwLock<SharedMemoryReader>) -> ZResult<bool> {
-        Ok(false)
-    }
-}
-
-// ShmBuf -> ShmInfo
-pub fn map_zmsg_to_shminfo(msg: &mut NetworkMessage) -> ZResult<bool> {
-    match &mut msg.body {
-        NetworkBody::Push(Push { payload, .. }) => match payload {
-            PushBody::Put(b) => b.map_to_shminfo(),
-            PushBody::Del(_) => Ok(false),
-        },
-        NetworkBody::Request(Request { payload, .. }) => match payload {
-            RequestBody::Query(b) => b.map_to_shminfo(),
-        },
-        NetworkBody::Response(Response { payload, .. }) => match payload {
-            ResponseBody::Reply(b) => b.map_to_shminfo(),
-            ResponseBody::Err(b) => b.map_to_shminfo(),
-        },
-        NetworkBody::ResponseFinal(_) | NetworkBody::Declare(_) | NetworkBody::OAM(_) => Ok(false),
-    }
-}
-
-// Mapping
-pub fn map_zbuf_to_shminfo(zbuf: &mut ZBuf) -> ZResult<bool> {
-    let mut res = false;
-    for zs in zbuf.zslices_mut() {
-        if let Some(shmb) = zs.downcast_ref::<SharedMemoryBuf>() {
-            *zs = map_zslice_to_shminfo(shmb)?;
-            res = true;
-        }
-    }
-    Ok(res)
->>>>>>> 66f46814
 }
 
 #[cold]
@@ -354,7 +286,6 @@
     zbuf: &mut ZBuf,
     partner_shm_cfg: &ShmCfg,
 ) -> ZResult<bool> {
-<<<<<<< HEAD
     let mut res = false;
     for zs in zbuf.zslices_mut() {
         if let Some(shmb) = zs.downcast_ref::<SharedMemoryBuf>() {
@@ -366,21 +297,6 @@
                 *zs = shmbuf_to_rawbuf(shmb)
             }
         }
-=======
-    match &mut msg.body {
-        NetworkBody::Push(Push { payload, .. }) => match payload {
-            PushBody::Put(b) => b.map_to_shmbuf(shmr),
-            PushBody::Del(_) => Ok(false),
-        },
-        NetworkBody::Request(Request { payload, .. }) => match payload {
-            RequestBody::Query(b) => b.map_to_shmbuf(shmr),
-        },
-        NetworkBody::Response(Response { payload, .. }) => match payload {
-            ResponseBody::Reply(b) => b.map_to_shmbuf(shmr),
-            ResponseBody::Err(b) => b.map_to_shmbuf(shmr),
-        },
-        NetworkBody::ResponseFinal(_) | NetworkBody::Declare(_) | NetworkBody::OAM(_) => Ok(false),
->>>>>>> 66f46814
     }
     Ok(res)
 }
