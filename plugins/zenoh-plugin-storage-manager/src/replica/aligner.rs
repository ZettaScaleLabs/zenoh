//
// Copyright (c) 2023 ZettaScale Technology
//
// This program and the accompanying materials are made available under the
// terms of the Eclipse Public License 2.0 which is available at
// http://www.eclipse.org/legal/epl-2.0, or the Apache License, Version 2.0
// which is available at https://www.apache.org/licenses/LICENSE-2.0.
//
// SPDX-License-Identifier: EPL-2.0 OR Apache-2.0
//
// Contributors:
//   ZettaScale Zenoh Team, <zenoh@zettascale.tech>
//

use super::{Digest, EraType, LogEntry, Snapshotter};
use super::{CONTENTS, ERA, INTERVALS, SUBINTERVALS};
use async_std::sync::{Arc, RwLock};
use flume::{Receiver, Sender};
use std::collections::{HashMap, HashSet};
use std::str;
use zenoh::key_expr::{KeyExpr, OwnedKeyExpr};
use zenoh::payload::StringOrBase64;
use zenoh::prelude::r#async::*;
use zenoh::sample::builder::SampleBuilder;
use zenoh::time::Timestamp;
use zenoh::Session;

pub struct Aligner {
    session: Arc<Session>,
    digest_key: OwnedKeyExpr,
    snapshotter: Arc<Snapshotter>,
    rx_digest: Receiver<(String, Digest)>,
    tx_sample: Sender<Sample>,
    digests_processed: RwLock<HashSet<u64>>,
}

impl Aligner {
    pub async fn start_aligner(
        session: Arc<Session>,
        digest_key: OwnedKeyExpr,
        rx_digest: Receiver<(String, Digest)>,
        tx_sample: Sender<Sample>,
        snapshotter: Arc<Snapshotter>,
    ) {
        let aligner = Aligner {
            session,
            digest_key,
            snapshotter,
            rx_digest,
            tx_sample,
            digests_processed: RwLock::new(HashSet::new()),
        };
        aligner.start().await;
    }

    pub async fn start(&self) {
        while let Ok((from, incoming_digest)) = self.rx_digest.recv_async().await {
            if self.in_processed(incoming_digest.checksum).await {
                tracing::trace!(
                    "[ALIGNER]Skipping already processed digest: {}",
                    incoming_digest.checksum
                );
                continue;
            } else if self.snapshotter.get_digest().await.checksum == incoming_digest.checksum {
                tracing::trace!(
                    "[ALIGNER]Skipping matching digest: {}",
                    incoming_digest.checksum
                );
                continue;
            } else {
                // process this digest
                tracing::debug!(
                    "[ALIGNER]Processing digest: {:?} from {}",
                    incoming_digest,
                    from
                );
                self.process_incoming_digest(incoming_digest, &from).await;
            }
        }
    }

    async fn in_processed(&self, checksum: u64) -> bool {
        let processed_set = self.digests_processed.read().await;
        processed_set.contains(&checksum)
    }

    //identify alignment requirements
    async fn process_incoming_digest(&self, other: Digest, from: &str) {
        let checksum = other.checksum;
        let timestamp = other.timestamp;
        let (missing_content, no_content_err) = self.get_missing_content(&other, from).await;
        tracing::debug!(
            "[ALIGNER] Missing {} entries; query corresponding samples",
            missing_content.len()
        );

        // If missing content is not identified, it showcases some problem
        // The problem will be addressed in the future rounds, hence will not count as processed
        if !missing_content.is_empty() {
            let (missing_data, no_data_err) = self
                .get_missing_data(&missing_content, timestamp, from)
                .await;

            // Missing data might be empty since some samples in digest might be outdated
            tracing::debug!("[ALIGNER] Received {} queried samples", missing_data.len());
            tracing::trace!("[ALIGNER] Received queried samples: {missing_data:?}");

            for (key, (ts, value)) in missing_data {
<<<<<<< HEAD
                let sample = SampleBuilder::put(key, value.payload().clone())
                    .encoding(value.encoding().clone())
                    .timestamp(ts)
                    .into();
                log::debug!("[ALIGNER] Adding {:?} to storage", sample);
=======
                let sample = Sample::new(key, value).with_timestamp(ts);
                tracing::debug!("[ALIGNER] Adding {:?} to storage", sample);
>>>>>>> 664efbd2
                self.tx_sample.send_async(sample).await.unwrap_or_else(|e| {
                    tracing::error!("[ALIGNER] Error adding sample to storage: {}", e)
                });
            }

            if no_content_err && no_data_err {
                let mut processed = self.digests_processed.write().await;
                (*processed).insert(checksum);
            }
        }
    }

    async fn get_missing_data(
        &self,
        missing_content: &[LogEntry],
        timestamp: Timestamp,
        from: &str,
    ) -> (HashMap<OwnedKeyExpr, (Timestamp, Value)>, bool) {
        let mut result = HashMap::new();
        let properties = format!(
            "timestamp={}&{}={}",
            timestamp,
            CONTENTS,
            serde_json::to_string(missing_content).unwrap()
        );
        let (replies, no_err) = self.perform_query(from, properties.clone()).await;

        for sample in replies {
            result.insert(
                sample.key_expr().clone().into(),
                (*sample.timestamp().unwrap(), Value::from(sample)),
            );
        }
        (result, no_err)
    }

    async fn get_missing_content(&self, other: &Digest, from: &str) -> (Vec<LogEntry>, bool) {
        tracing::debug!("[ALIGNER] Get missing content from {from} ...");
        // get my digest
        let this = &self.snapshotter.get_digest().await;

        let cold_alignment =
            self.perform_era_alignment(&EraType::Cold, this, from.to_string(), other);
        let warm_alignment =
            self.perform_era_alignment(&EraType::Warm, this, from.to_string(), other);
        let hot_alignment =
            self.perform_era_alignment(&EraType::Hot, this, from.to_string(), other);

        let ((cold_data, no_cold_err), (warm_data, no_warm_err), (hot_data, no_hot_err)) =
            futures::join!(cold_alignment, warm_alignment, hot_alignment);
        tracing::debug!("[ALIGNER] Missing content from {from} in Cold era: {cold_data:?}");
        tracing::debug!("[ALIGNER] Missing content from {from} in Warm era: {warm_data:?}");
        tracing::debug!("[ALIGNER] Missing content from {from} in Hot era: {hot_data:?}");
        (
            [cold_data, warm_data, hot_data].concat(),
            no_cold_err && no_warm_err && no_hot_err,
        )
    }

    // perform era alignment
    // for a misaligned era, get missing intervals, then subintervals and then log entry
    async fn perform_era_alignment(
        &self,
        era: &EraType,
        this: &Digest,
        other_rep: String,
        other: &Digest,
    ) -> (Vec<LogEntry>, bool) {
        if !this.era_has_diff(era, &other.eras) {
            return (Vec::new(), true);
        }
        // get era diff
        let (diff_intervals, no_era_err) =
            self.get_interval_diff(era, this, other, &other_rep).await;
        // get interval diff
        let (diff_subintervals, no_int_err) = self
            .get_subinterval_diff(era, diff_intervals, this, other, &other_rep)
            .await;
        // get subinterval diff
        let (diff_content, no_sub_err) = self
            .get_content_diff(diff_subintervals, this, other, &other_rep)
            .await;
        (diff_content, no_era_err && no_int_err && no_sub_err)
    }

    async fn get_interval_diff(
        &self,
        era: &EraType,
        this: &Digest,
        other: &Digest,
        other_rep: &str,
    ) -> (HashSet<u64>, bool) {
        let (other_intervals, no_err) = if era.eq(&EraType::Cold) {
            let properties = format!("timestamp={}&{}=cold", other.timestamp, ERA);
            let (reply_content, mut no_err) = self.perform_query(other_rep, properties).await;
            let mut other_intervals: HashMap<u64, u64> = HashMap::new();
            // expecting sample.payload to be a vec of intervals with their checksum
            for each in reply_content {
                match serde_json::from_str(&StringOrBase64::from(each.payload())) {
                    Ok((i, c)) => {
                        other_intervals.insert(i, c);
                    }
                    Err(e) => {
                        tracing::error!("[ALIGNER] Error decoding reply: {}", e);
                        no_err = false;
                    }
                };
            }
            (other_intervals, no_err)
        } else {
            // get the diff of intervals from the digest itself
            (other.get_era_content(era), true)
        };
        // get era diff
        (this.get_interval_diff(other_intervals), no_err)
    }

    async fn get_subinterval_diff(
        &self,
        era: &EraType,
        diff_intervals: HashSet<u64>,
        this: &Digest,
        other: &Digest,
        other_rep: &str,
    ) -> (HashSet<u64>, bool) {
        if !diff_intervals.is_empty() {
            let (other_subintervals, no_err) = if era.eq(&EraType::Hot) {
                // get subintervals for mismatching intervals from other
                (other.get_interval_content(diff_intervals), true)
            } else {
                let mut diff_string = Vec::new();
                for each_int in diff_intervals {
                    diff_string.push(each_int.to_string());
                }
                let properties = format!(
                    "timestamp={}&{}=[{}]",
                    other.timestamp,
                    INTERVALS,
                    diff_string.join(",")
                );
                // expecting sample.payload to be a vec of subintervals with their checksum
                let (reply_content, mut no_err) = self.perform_query(other_rep, properties).await;
                let mut other_subintervals: HashMap<u64, u64> = HashMap::new();
                for each in reply_content {
                    match serde_json::from_str(&StringOrBase64::from(each.payload())) {
                        Ok((i, c)) => {
                            other_subintervals.insert(i, c);
                        }
                        Err(e) => {
                            tracing::error!("[ALIGNER] Error decoding reply: {}", e);
                            no_err = false;
                        }
                    };
                }
                (other_subintervals, no_err)
            };
            // get intervals diff
            (this.get_subinterval_diff(other_subintervals), no_err)
        } else {
            (HashSet::new(), true)
        }
    }

    async fn get_content_diff(
        &self,
        diff_subintervals: HashSet<u64>,
        this: &Digest,
        other: &Digest,
        other_rep: &str,
    ) -> (Vec<LogEntry>, bool) {
        if !diff_subintervals.is_empty() {
            let mut diff_string = Vec::new();
            for each_sub in diff_subintervals {
                diff_string.push(each_sub.to_string());
            }
            let properties = format!(
                "timestamp={}&{}=[{}]",
                other.timestamp,
                SUBINTERVALS,
                diff_string.join(",")
            );
            // expecting sample.payload to be a vec of log entries with their checksum
            let (reply_content, mut no_err) = self.perform_query(other_rep, properties).await;
            let mut other_content: HashMap<u64, Vec<LogEntry>> = HashMap::new();
            for each in reply_content {
                match serde_json::from_str(&StringOrBase64::from(each.payload())) {
                    Ok((i, c)) => {
                        other_content.insert(i, c);
                    }
                    Err(e) => {
                        tracing::error!("[ALIGNER] Error decoding reply: {}", e);
                        no_err = false;
                    }
                };
            }
            // get subintervals diff
            let result = this.get_full_content_diff(other_content);
            (result, no_err)
        } else {
            (Vec::new(), true)
        }
    }

    async fn perform_query(&self, from: &str, properties: String) -> (Vec<Sample>, bool) {
        let mut no_err = true;
        let selector = KeyExpr::from(&self.digest_key)
            .join(&from)
            .unwrap()
            .with_parameters(&properties);
        tracing::trace!("[ALIGNER] Sending Query '{}'...", selector);
        let mut return_val = Vec::new();
        match self
            .session
            .get(&selector)
            .consolidation(zenoh::query::ConsolidationMode::None)
            .accept_replies(zenoh::query::ReplyKeyExpr::Any)
            .res()
            .await
        {
            Ok(replies) => {
                while let Ok(reply) = replies.recv_async().await {
                    match reply.into_result() {
                        Ok(sample) => {
                            tracing::trace!(
                                "[ALIGNER] Received ('{}': '{}')",
                                sample.key_expr().as_str(),
                                StringOrBase64::from(sample.payload())
                            );
                            return_val.push(sample);
                        }
                        Err(err) => {
<<<<<<< HEAD
                            log::error!(
                                "[ALIGNER] Received error for query on selector {} :{:?}",
=======
                            tracing::error!(
                                "[ALIGNER] Received error for query on selector {} :{}",
>>>>>>> 664efbd2
                                selector,
                                err
                            );
                            no_err = false;
                        }
                    }
                }
            }
            Err(err) => {
                tracing::error!("[ALIGNER] Query failed on selector `{}`: {}", selector, err);
                no_err = false;
            }
        };
        tracing::trace!(
            "[ALIGNER] On Query '{selector}' received: {return_val:?} (no_err:{no_err})"
        );
        (return_val, no_err)
    }
}<|MERGE_RESOLUTION|>--- conflicted
+++ resolved
@@ -106,16 +106,11 @@
             tracing::trace!("[ALIGNER] Received queried samples: {missing_data:?}");
 
             for (key, (ts, value)) in missing_data {
-<<<<<<< HEAD
                 let sample = SampleBuilder::put(key, value.payload().clone())
                     .encoding(value.encoding().clone())
                     .timestamp(ts)
                     .into();
                 log::debug!("[ALIGNER] Adding {:?} to storage", sample);
-=======
-                let sample = Sample::new(key, value).with_timestamp(ts);
-                tracing::debug!("[ALIGNER] Adding {:?} to storage", sample);
->>>>>>> 664efbd2
                 self.tx_sample.send_async(sample).await.unwrap_or_else(|e| {
                     tracing::error!("[ALIGNER] Error adding sample to storage: {}", e)
                 });
@@ -347,13 +342,8 @@
                             return_val.push(sample);
                         }
                         Err(err) => {
-<<<<<<< HEAD
-                            log::error!(
-                                "[ALIGNER] Received error for query on selector {} :{:?}",
-=======
                             tracing::error!(
                                 "[ALIGNER] Received error for query on selector {} :{}",
->>>>>>> 664efbd2
                                 selector,
                                 err
                             );
