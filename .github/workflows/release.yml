--- conflicted
+++ resolved
@@ -56,30 +56,17 @@
         uses: actions-rs/cargo@v1
         with:
           command: clippy
-<<<<<<< HEAD
-          args: --all-targets -- -D warnings
-        env:
-          CARGO_REGISTRIES_CRATES_IO_PROTOCOL: sparse
-
-=======
           args: --all-targets --features=${{ github.event.inputs.features}} -- -D warnings
->>>>>>> 1de6e2f0
       - name: Clippy unstable check
         uses: actions-rs/cargo@v1
         with:
           command: clippy
           args: --all-targets --features unstable -- -D warnings
-<<<<<<< HEAD
-        env:
-          CARGO_REGISTRIES_CRATES_IO_PROTOCOL: sparse
-
-=======
       - name: Clippy shared-memory
         uses: actions-rs/cargo@v1
         with:
           command: clippy
           args: --all-targets --features shared-memory -- -D warnings
->>>>>>> 1de6e2f0
       - name: Environment setup
         id: env
         shell: bash
@@ -170,14 +157,7 @@
         uses: actions-rs/cargo@v1
         with:
           command: doc
-<<<<<<< HEAD
-          args: --no-deps
-        env:
-          CARGO_REGISTRIES_CRATES_IO_PROTOCOL: sparse
-          RUSTDOCFLAGS: -Dwarnings
-=======
           args: --no-deps --features=${{ github.event.inputs.features}}
->>>>>>> 1de6e2f0
 
   builds:
     name: Build for ${{ matrix.job.target }} on ${{ matrix.job.os }}
@@ -271,13 +251,7 @@
         with:
           use-cross: ${{ matrix.job.use-cross }}
           command: build
-<<<<<<< HEAD
-          args: --release --bins --lib --target=${{ matrix.job.target }}
-        env:
-          CARGO_REGISTRIES_CRATES_IO_PROTOCOL: sparse
-=======
           args: --release --bins --lib --features=${{ github.event.inputs.features}} --target=${{ matrix.job.target }}
->>>>>>> 1de6e2f0
 
       - name: Debian package - zenohd
         if: contains(matrix.job.target, '-linux-gnu')
@@ -401,40 +375,7 @@
         run: .github/workflows/crates_check.sh
       - name: Publish to crates.io
         shell: bash
-<<<<<<< HEAD
-        run: |
-          cargo login ${{ secrets.CRATES_IO_TOKEN }}
-          cd commons/zenoh-core && cargo publish && cd -
-          cd commons/zenoh-sync && cargo publish && cd -
-          cd commons/zenoh-collections && cargo publish && cd -
-          cd commons/zenoh-crypto && cargo publish && cd -
-          cd commons/zenoh-util && cargo publish && cd -
-          cd commons/zenoh-buffers && cargo publish && cd -
-          cd commons/zenoh-protocol && cargo publish && cd -
-          cd commons/zenoh-macros && cargo publish && cd -
-          cd commons/zenoh-codec && cargo publish && cd -
-          cd commons/zenoh-shm && cargo publish && cd -
-          cd commons/zenoh-config && cargo publish && cd -
-          cd io/zenoh-link-commons && cargo publish && cd -
-          cd io/zenoh-links/zenoh-link-udp && cargo publish && cd -
-          cd io/zenoh-links/zenoh-link-tcp && cargo publish && cd -
-          cd io/zenoh-links/zenoh-link-tls && cargo publish && cd -
-          cd io/zenoh-links/zenoh-link-quic && cargo publish && cd -
-          cd io/zenoh-links/zenoh-link-unixsock_stream && cargo publish && cd -
-          cd io/zenoh-links/zenoh-link-serial && cargo publish && cd -
-          cd io/zenoh-links/zenoh-link-ws && cargo publish && cd -
-          cd io/zenoh-link && cargo publish && cd -
-          cd io/zenoh-transport && cargo publish && cd -
-          cd plugins/zenoh-plugin-trait && cargo publish && cd -
-          cd zenoh && cargo publish && cd -
-          cd zenoh-ext && cargo publish && cd -
-          cd zenohd && cargo publish && cd -
-          cd plugins/zenoh-plugin-rest && cargo publish && cd -
-          cd plugins/zenoh-backend-traits && cargo publish && cd -
-          cd plugins/zenoh-plugin-storage-manager && cargo publish && cd -
-=======
         run: .github/workflows/crates_publish.sh ${{ secrets.CRATES_IO_TOKEN }}
->>>>>>> 1de6e2f0
       - name: Cancel workflow if fail # thus Docker job be interrupted
         if: failure()
         uses: andymckay/cancel-action@0.2
