#
# Copyright (c) 2023 ZettaScale Technology
#
# This program and the accompanying materials are made available under the
# terms of the Eclipse Public License 2.0 which is available at
# http://www.eclipse.org/legal/epl-2.0, or the Apache License, Version 2.0
# which is available at https://www.apache.org/licenses/LICENSE-2.0.
#
# SPDX-License-Identifier: EPL-2.0 OR Apache-2.0
#
# Contributors:
#   ZettaScale Zenoh Team, <zenoh@zettascale.tech>
#
[package]
rust-version = { workspace = true }
name = "zenoh-shm"
version = { workspace = true }
repository = { workspace = true }
homepage = { workspace = true }
authors = [
	"kydos <angelo@icorsaro.net>",
	"Luca Cominardi <luca.cominardi@zettascale.tech>",
	"Pierre Avital <pierre.avital@zettascale.tech>",
]
edition = { workspace = true }
license = { workspace = true }
categories = { workspace = true }
description = "Internal crate for zenoh."
# See more keys and their definitions at https://doc.rust-lang.org/cargo/reference/manifest.html

[features]
test = ["num_cpus"]

[dependencies]
<<<<<<< HEAD
async-trait = { workspace = true }
bincode = { workspace = true }
crc = { workspace = true }
log = { workspace = true }
=======
tracing = {workspace = true}
>>>>>>> a675130d
serde = { workspace = true, features = ["default"] }
shared_memory = { workspace = true }
tokio = { workspace = true }
zenoh-result = { workspace = true }
zenoh-core = { workspace = true }
zenoh-macros = { workspace = true }
zenoh-buffers = { workspace = true }
rand = { workspace = true }
lazy_static = { workspace = true }
num-traits = { workspace = true }
num_cpus = { workspace = true, optional = true }
thread-priority = { workspace = true }
lockfree = { workspace = true }
stabby = { workspace = true }

[dev-dependencies]
zenoh-shm = { workspace = true, features = ["test"] }
libc = { workspace = true }<|MERGE_RESOLUTION|>--- conflicted
+++ resolved
@@ -32,14 +32,10 @@
 test = ["num_cpus"]
 
 [dependencies]
-<<<<<<< HEAD
 async-trait = { workspace = true }
 bincode = { workspace = true }
 crc = { workspace = true }
-log = { workspace = true }
-=======
 tracing = {workspace = true}
->>>>>>> a675130d
 serde = { workspace = true, features = ["default"] }
 shared_memory = { workspace = true }
 tokio = { workspace = true }
