#
# Copyright (c) 2023 ZettaScale Technology
#
# This program and the accompanying materials are made available under the
# terms of the Eclipse Public License 2.0 which is available at
# http://www.eclipse.org/legal/epl-2.0, or the Apache License, Version 2.0
# which is available at https://www.apache.org/licenses/LICENSE-2.0.
#
# SPDX-License-Identifier: EPL-2.0 OR Apache-2.0
#
# Contributors:
#   ZettaScale Zenoh Team, <zenoh@zettascale.tech>
#
[package]
authors = [
  "Luca Cominardi <luca.cominardi@zettascale.tech>",
  "Pierre Avital <pierre.avital@zettascale.tech>",
  "kydos <angelo@icorsaro.net>",
]
categories = { workspace = true }
description = "Internal crate for zenoh."
edition = { workspace = true }
homepage = { workspace = true }
license = { workspace = true }
name = "zenoh-shm"
repository = { workspace = true }
rust-version = { workspace = true }
version = { workspace = true }
# See more keys and their definitions at https://doc.rust-lang.org/cargo/reference/manifest.html

[features]
test = ["num_cpus"]

[dependencies]
async-trait = { workspace = true }
crossbeam-channel = { workspace = true }
crossbeam-queue = { workspace = true }
num-traits = { workspace = true }
num_cpus = { workspace = true, optional = true }
rand = { workspace = true, features = ["std", "std_rng"] }
stabby = { workspace = true }
static_assertions = { workspace = true }
<<<<<<< HEAD
zerocopy = { workspace = true, features = ["derive"] }
=======
static_init = { workspace = true }
thread-priority = { workspace = true }
tokio = { workspace = true }
tracing = { workspace = true }
zenoh-buffers = { workspace = true }
zenoh-core = { workspace = true }
zenoh-macros = { workspace = true }
zenoh-result = { workspace = true }
>>>>>>> 9848cb2f

[target.'cfg(unix)'.dependencies]
advisory-lock = { workspace = true }
nix = { workspace = true, features = ["fs", "mman"] }

[target.'cfg(windows)'.dependencies]
win-sys = { workspace = true }
winapi = { workspace = true }

[dev-dependencies]
libc = { workspace = true }

[build-dependencies]
cfg_aliases = "0.2.1"<|MERGE_RESOLUTION|>--- conflicted
+++ resolved
@@ -40,9 +40,6 @@
 rand = { workspace = true, features = ["std", "std_rng"] }
 stabby = { workspace = true }
 static_assertions = { workspace = true }
-<<<<<<< HEAD
-zerocopy = { workspace = true, features = ["derive"] }
-=======
 static_init = { workspace = true }
 thread-priority = { workspace = true }
 tokio = { workspace = true }
@@ -51,7 +48,7 @@
 zenoh-core = { workspace = true }
 zenoh-macros = { workspace = true }
 zenoh-result = { workspace = true }
->>>>>>> 9848cb2f
+zerocopy = { workspace = true, features = ["derive"] }
 
 [target.'cfg(unix)'.dependencies]
 advisory-lock = { workspace = true }
