--- conflicted
+++ resolved
@@ -82,31 +82,12 @@
 
     println!("Press CTRL-C to quit...");
     for idx in 0..(K * N as u32) {
-<<<<<<< HEAD
         let mut sbuf = layout
             .alloc()
             .with_policy::<BlockOn<GarbageCollect>>()
             .res_async()
             .await
             .unwrap();
-=======
-        tokio::time::sleep(Duration::from_secs(1)).await;
-        let mut sbuf = match shm.alloc(1024) {
-            Ok(buf) => buf,
-            Err(_) => {
-                tokio::time::sleep(Duration::from_millis(100)).await;
-                println!(
-                    "Afer failing allocation the GC collected: {} bytes -- retrying",
-                    shm.garbage_collect()
-                );
-                println!(
-                    "Trying to de-fragment memory... De-fragmented {} bytes",
-                    shm.defragment()
-                );
-                shm.alloc(1024).unwrap()
-            }
-        };
->>>>>>> c401e3a8
 
         // We reserve a small space at the beginning of the buffer to include the iteration index
         // of the write. This is simply to have the same format as zn_pub.
