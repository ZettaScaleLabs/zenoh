#
# Copyright (c) 2017, 2020 ADLINK Technology Inc.
#
# This program and the accompanying materials are made available under the
# terms of the Eclipse Public License 2.0 which is available at
# http://www.eclipse.org/legal/epl-2.0, or the Apache License, Version 2.0
# which is available at https://www.apache.org/licenses/LICENSE-2.0.
#
# SPDX-License-Identifier: EPL-2.0 OR Apache-2.0
#
# Contributors:
#   ADLINK zenoh team, <zenoh@adlink-labs.tech>
#
[package]
name = "zenoh-router"
version = "0.5.0-beta.1"
repository = "https://github.com/eclipse-zenoh/zenoh/tree/rust-master"
homepage = "http://zenoh.io"
authors = ["kydos <angelo@icorsaro.net>",
           "Julien Enoch <julien@enoch.fr>",
           "Olivier Hécart <olivier.hecart@adlinktech.com",
		   "Luca Cominardi <luca.cominardi@adlinktech.com>"]
edition = "2018"
license = " EPL-2.0 OR Apache-2.0"
categories = ["network-programming"]
description = "Zenoh: Zero Overhead Pub/sub, Store/Query and Compute."

# See more keys and their definitions at https://doc.rust-lang.org/cargo/reference/manifest.html

[badges]
travis-ci = { repository = "...", branch = "rust-master" }
maintenance = { status = "actively-developed" }

# See more keys and their definitions at https://doc.rust-lang.org/cargo/reference/manifest.html

[dependencies]
async-trait = "0.1.38"
futures = "0.3.5"
rand = "0.7.3"
uuid = { version = "0.8", features = ["v4"] }
lazy_static = "1.4.0"
libloading = "0.6.3"
log = "0.4"
env_logger = "0.7.1"
clap = "2"
serde_json = { version = "1.0", features = ["preserve_order"] }
socket2 = "0.3.12"
uhlc = "0.2"
zenoh-protocol =  { version = "0.5.0-beta.1", path = "../zenoh-protocol" }
zenoh-util =  { version = "0.5.0-beta.1", path = "../zenoh-util" }
hex = "0.4"

[dependencies.async-std]
<<<<<<< HEAD
version = "1.6.2"
=======
version = "=1.6.2"
>>>>>>> 48bf8533
features = ["unstable"]

[dev-dependencies]
criterion = "0.3.3"

[features]
default = []

[[bench]]
name = "tables_bench"
harness = false

[[bin]]
name = "zenohd"
test = false
bench = false<|MERGE_RESOLUTION|>--- conflicted
+++ resolved
@@ -51,11 +51,7 @@
 hex = "0.4"
 
 [dependencies.async-std]
-<<<<<<< HEAD
-version = "1.6.2"
-=======
 version = "=1.6.2"
->>>>>>> 48bf8533
 features = ["unstable"]
 
 [dev-dependencies]
