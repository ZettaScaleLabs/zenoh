#
# Copyright (c) 2022 ZettaScale Technology
#
# This program and the accompanying materials are made available under the
# terms of the Eclipse Public License 2.0 which is available at
# http://www.eclipse.org/legal/epl-2.0, or the Apache License, Version 2.0
# which is available at https://www.apache.org/licenses/LICENSE-2.0.
#
# SPDX-License-Identifier: EPL-2.0 OR Apache-2.0
#
# Contributors:
#   ZettaScale Zenoh Team, <zenoh@zettascale.tech>
#
[workspace]
members = [
  "commons/zenoh-buffers",
  "commons/zenoh-cfg-properties",
  "commons/zenoh-codec",
  "commons/zenoh-collections",
  "commons/zenoh-config",
  "commons/zenoh-core",
  "commons/zenoh-crypto",
  "commons/zenoh-macros",
  "commons/zenoh-protocol",
  "commons/zenoh-result",
  "commons/zenoh-shm",
  "commons/zenoh-sync",
  "commons/zenoh-util",
  "examples",
  "io/zenoh-link",
  "io/zenoh-link-commons",
  "io/zenoh-links/zenoh-link-quic/",
  "io/zenoh-links/zenoh-link-serial",
  "io/zenoh-links/zenoh-link-tcp/",
  "io/zenoh-links/zenoh-link-tls/",
  "io/zenoh-links/zenoh-link-udp/",
  "io/zenoh-links/zenoh-link-unixsock_stream/",
  "io/zenoh-links/zenoh-link-ws/",
  "io/zenoh-transport",
  "plugins/example-plugin",
  "plugins/zenoh-backend-traits",
  "plugins/zenoh-plugin-rest",
  "plugins/zenoh-plugin-storage-manager",
  "plugins/zenoh-plugin-trait",
  "zenoh",
  "zenoh-ext",
  "zenohd",
]

[workspace.package]
rust-version = "1.62.1"
version = "0.7.0-rc" # Zenoh version
repository = "https://github.com/eclipse-zenoh/zenoh"
homepage = "http://zenoh.io"
authors = [
  "kydos <angelo@icorsaro.net>",
  "Julien Enoch <julien@enoch.fr>",
  "Olivier Hécart <olivier.hecart@zettascale.tech>",
  "Luca Cominardi <luca.cominardi@zettascale.tech>",
  "Pierre Avital <pierre.avital@zettascale.tech>",
]
edition = "2018"
license = " EPL-2.0 OR Apache-2.0"
categories = ["network-programming"]
description = "Zenoh: Zero Overhead Pub/sub, Store/Query and Compute."

# DEFAULT-FEATURES NOTE: Be careful with default-features and additivity!
#                        (https://github.com/rust-lang/cargo/issues/11329)
[workspace.dependencies]
aes = "0.8.2"
anyhow = { version = "1.0.66", default-features = false } # Default features are disabled due to usage in no_std crates
async-executor = "1.5.0"
async-global-executor = "2.3.1"
async-rustls = "0.3.0"
async-std = { version = "=1.12.0", default-features = false } # Default features are disabled due to some crates' requirements
async-trait = "0.1.60"
base64 = "0.21.0"
bincode = "1.3.3"
clap = "3.2.23"
crc = "3.0.0"
criterion = "0.4.0"
defmt = { version = "0.3.2", features = ["alloc"] }
derive_more = "0.99.17"
derive-new = "0.5.9"
env_logger = "0.10.0"
event-listener = "2.5.3"
flume = "0.10.14"
form_urlencoded = "1.1.0"
futures = "0.3.25"
futures-util = { version = "0.3.25", default-features = false } # Default features are disabled due to some crates' requirements
git-version = "0.3.5"
<<<<<<< HEAD
hashbrown = "0.13.2"
hex = "0.4.3"
=======
hex = { version = "0.4.3", default-features = false } # Default features are disabled due to usage in no_std crates
>>>>>>> d118a2d7
hmac = { version = "0.12.1", features = ["std"] }
home = "0.5.4"
http-types = "2.12.0"
humantime = "2.1.0"
json5 = "0.4.1"
keyed-set = "0.4.4"
lazy_static = "1.4.0"
libc = "0.2.138"
libloading = "0.7.4"
log = "0.4.17"
nix = "0.26.1"
num_cpus = "1.14.0"
ordered-float = "3.4.0"
panic-message = "0.3.0"
paste = "1.0.9"
petgraph = "0.6.2"
pnet = "0.31.0"
pnet_datalink = "0.31.0"
proc-macro2 = "1.0.47"
quinn = "0.9.3"
quote = "1.0.21"
rand = { version = "0.8.5", default-features = false } # Default features are disabled due to usage in no_std crates
rand_chacha = "0.3.1"
rcgen = "0.10.0"
regex = "1.7.0"
ringbuffer-spsc = "0.1.8"
rsa = "0.7.2"
rustc_version = "0.4.0"
rustls = "0.20.6"
rustls-native-certs = "0.6.2"
rustls-pemfile = "1.0.1"
serde = { version = "1.0.152", default-features = false, features = ["derive"] } # Default features are disabled due to usage in no_std crates
serde_json = "1.0.89"
serde_yaml = "0.9.14"
sha3 = "0.10.6"
shared_memory = "0.12.4"
shellexpand = "3.0.0"
socket2 = "0.4.7"
stop-token = "0.7.0"
syn = "1.0.105"
tide = "0.16.0"
<<<<<<< HEAD
token-cell = "1.4.2"
tokio = "1.23.1"
=======
tokio = { version = "1.23.1", default-features = false } # Default features are disabled due to some crates' requirements
>>>>>>> d118a2d7
tokio-tungstenite = "0.18.0"
typenum = "1.15.0"
uhlc = { version = "0.5.2", default-features = false } # Default features are disabled due to usage in no_std crates
unzip-n = "0.1.2"
url = "2.3.1"
urlencoding = "2.1.2"
uuid = { version = "1.2.2", default-features = false, features = ["v4"] } # Default features are disabled due to usage in no_std crates
validated_struct = "2.1.0"
vec_map = "0.8.2"
webpki = "0.22.0"
webpki-roots = "0.22.5"
winapi = { version = "0.3.9", features = ["iphlpapi"] }
z-serial = "0.2.0"

[profile.dev]
debug = true
opt-level = 0

[profile.fast]
inherits = "release"
opt-level = 3
debug = true
debug-assertions = true
overflow-checks = true
lto = false

[profile.release]
debug = false     # If you want debug symbol in release mode, set the env variable: RUSTFLAGS=-g
lto = "fat"
codegen-units = 1
opt-level = 3
panic = "abort"<|MERGE_RESOLUTION|>--- conflicted
+++ resolved
@@ -89,12 +89,8 @@
 futures = "0.3.25"
 futures-util = { version = "0.3.25", default-features = false } # Default features are disabled due to some crates' requirements
 git-version = "0.3.5"
-<<<<<<< HEAD
 hashbrown = "0.13.2"
-hex = "0.4.3"
-=======
 hex = { version = "0.4.3", default-features = false } # Default features are disabled due to usage in no_std crates
->>>>>>> d118a2d7
 hmac = { version = "0.12.1", features = ["std"] }
 home = "0.5.4"
 http-types = "2.12.0"
@@ -126,7 +122,9 @@
 rustls = "0.20.6"
 rustls-native-certs = "0.6.2"
 rustls-pemfile = "1.0.1"
-serde = { version = "1.0.152", default-features = false, features = ["derive"] } # Default features are disabled due to usage in no_std crates
+serde = { version = "1.0.152", default-features = false, features = [
+  "derive",
+] } # Default features are disabled due to usage in no_std crates
 serde_json = "1.0.89"
 serde_yaml = "0.9.14"
 sha3 = "0.10.6"
@@ -136,19 +134,17 @@
 stop-token = "0.7.0"
 syn = "1.0.105"
 tide = "0.16.0"
-<<<<<<< HEAD
 token-cell = "1.4.2"
-tokio = "1.23.1"
-=======
 tokio = { version = "1.23.1", default-features = false } # Default features are disabled due to some crates' requirements
->>>>>>> d118a2d7
 tokio-tungstenite = "0.18.0"
 typenum = "1.15.0"
 uhlc = { version = "0.5.2", default-features = false } # Default features are disabled due to usage in no_std crates
 unzip-n = "0.1.2"
 url = "2.3.1"
 urlencoding = "2.1.2"
-uuid = { version = "1.2.2", default-features = false, features = ["v4"] } # Default features are disabled due to usage in no_std crates
+uuid = { version = "1.2.2", default-features = false, features = [
+  "v4",
+] } # Default features are disabled due to usage in no_std crates
 validated_struct = "2.1.0"
 vec_map = "0.8.2"
 webpki = "0.22.0"
