#
# Copyright (c) 2023 ZettaScale Technology
#
# This program and the accompanying materials are made available under the
# terms of the Eclipse Public License 2.0 which is available at
# http://www.eclipse.org/legal/epl-2.0, or the Apache License, Version 2.0
# which is available at https://www.apache.org/licenses/LICENSE-2.0.
#
# SPDX-License-Identifier: EPL-2.0 OR Apache-2.0
#
# Contributors:
#   ZettaScale Zenoh Team, <zenoh@zettascale.tech>
#
[workspace]
members = [
  "commons/zenoh-buffers",
  "commons/zenoh-cfg-properties",
  "commons/zenoh-codec",
  "commons/zenoh-collections",
  "commons/zenoh-config",
  "commons/zenoh-core",
  "commons/zenoh-crypto",
  "commons/zenoh-keyexpr",
  "commons/zenoh-macros",
  "commons/zenoh-protocol",
  "commons/zenoh-result",
  "commons/zenoh-shm",
  "commons/zenoh-sync",
  "commons/zenoh-util",
  "examples",
  "io/zenoh-link",
  "io/zenoh-link-commons",
  "io/zenoh-links/zenoh-link-quic/",
  "io/zenoh-links/zenoh-link-serial",
  "io/zenoh-links/zenoh-link-tcp/",
  "io/zenoh-links/zenoh-link-tls/",
  "io/zenoh-links/zenoh-link-udp/",
  "io/zenoh-links/zenoh-link-unixsock_stream/",
  "io/zenoh-links/zenoh-link-ws/",
  "io/zenoh-links/zenoh-link-shm/",
  "io/zenoh-transport",
  "plugins/example-plugin",
  "plugins/zenoh-backend-traits",
  "plugins/zenoh-plugin-rest",
  "plugins/zenoh-plugin-storage-manager",
  "plugins/zenoh-plugin-trait",
  "zenoh",
  "zenoh-ext",
  "zenohd",
]
exclude = ["ci/nostd-check"]

[workspace.package]
rust-version = "1.65.0"
version = "0.10.0-dev" # Zenoh version
repository = "https://github.com/eclipse-zenoh/zenoh"
homepage = "http://zenoh.io"
authors = [
  "kydos <angelo@icorsaro.net>",
  "Julien Enoch <julien@enoch.fr>",
  "Olivier Hécart <olivier.hecart@zettascale.tech>",
  "Luca Cominardi <luca.cominardi@zettascale.tech>",
  "Pierre Avital <pierre.avital@zettascale.tech>",
]
edition = "2021"
license = "EPL-2.0 OR Apache-2.0"
categories = ["network-programming"]
description = "Zenoh: Zero Overhead Pub/sub, Store/Query and Compute."

# DEFAULT-FEATURES NOTE: Be careful with default-features and additivity!
#                        (https://github.com/rust-lang/cargo/issues/11329)
[workspace.dependencies]
aes = "0.8.2"
anyhow = { version = "1.0.69", default-features = false } # Default features are disabled due to usage in no_std crates
async-executor = "1.5.0"
async-global-executor = "2.3.1"
async-rustls = "0.4.0"
async-std = { version = "=1.12.0", default-features = false } # Default features are disabled due to some crates' requirements
async-trait = "0.1.60"
base64 = "0.21.0"
bincode = "1.3.3"
clap = "3.2.23"
crc = "3.0.1"
criterion = "0.4.0"
derive_more = "0.99.17"
derive-new = "0.5.9"
env_logger = "0.10.0"
event-listener = "2.5.3"
flume = "0.10.14"
form_urlencoded = "1.1.0"
futures = "0.3.25"
futures-util = { version = "0.3.25", default-features = false } # Default features are disabled due to some crates' requirements
git-version = "0.3.5"
hashbrown = "0.13.2"
hex = { version = "0.4.3", default-features = false } # Default features are disabled due to usage in no_std crates
hmac = { version = "0.12.1", features = ["std"] }
home = "0.5.4"
http-types = "2.12.0"
humantime = "2.1.0"
json5 = "0.4.1"
keyed-set = "0.4.4"
lazy_static = "1.4.0"
libc = "0.2.139"
libloading = "0.7.4"
log = "0.4.17"
lz4_flex = "0.10.0"
nix = "0.26.2"
num_cpus = "1.15.0"
ordered-float = "3.4.0"
panic-message = "0.3.0"
paste = "1.0.12"
petgraph = "0.6.3"
pnet = "0.33.0"
pnet_datalink = "0.33.0"
proc-macro2 = "1.0.51"
quinn = "0.10.1"
quote = "1.0.23"
rand = { version = "0.8.5", default-features = false } # Default features are disabled due to usage in no_std crates
rand_chacha = "0.3.1"
rcgen = "0.10.0"
regex = "1.7.1"
ringbuffer-spsc = "0.1.9"
rsa = "0.8.2"
rustc_version = "0.4.0"
rustls = "0.21.1"
rustls-native-certs = "0.6.2"
rustls-pemfile = "1.0.2"
serde = { version = "1.0.154", default-features = false, features = [
  "derive",
] } # Default features are disabled due to usage in no_std crates
serde_json = "1.0.94"
serde_yaml = "0.9.19"
sha3 = "0.10.6"
shared_memory = "0.12.4"
shellexpand = "3.0.0"
socket2 = "0.5.1"
stop-token = "0.7.0"
syn = "1.0.109"
tide = "0.16.0"
token-cell = { version = "1.4.2", default-features = false }
tokio = { version = "1.26.0", default-features = false } # Default features are disabled due to some crates' requirements
tokio-tungstenite = "0.18.0"
typenum = "1.16.0"
uhlc = { version = "0.6.0", default-features = false } # Default features are disabled due to usage in no_std crates
unzip-n = "0.1.2"
url = "2.3.1"
urlencoding = "2.1.2"
uuid = { version = "1.3.0", default-features = false, features = [
  "v4",
] } # Default features are disabled due to usage in no_std crates
validated_struct = "2.1.0"
vec_map = "0.8.2"
webpki = "0.22.0"
webpki-roots = "0.22.6"
winapi = { version = "0.3.9", features = ["iphlpapi"] }
z-serial = "0.2.1"
<<<<<<< HEAD
zenoh-ext = { version = "0.7.2-dev", path = "zenoh-ext" }
zenoh-shm = { version = "0.7.2-dev", path = "commons/zenoh-shm" }
zenoh-result = { version = "0.7.2-dev", path = "commons/zenoh-result", default-features = false }
zenoh-config = { version = "0.7.2-dev", path = "commons/zenoh-config" }
zenoh-protocol = { version = "0.7.2-dev", path = "commons/zenoh-protocol", default-features = false }
zenoh-keyexpr = { version = "0.7.2-dev", path = "commons/zenoh-keyexpr", default-features = false }
zenoh-core = { version = "0.7.2-dev", path = "commons/zenoh-core" }
zenoh-buffers = { version = "0.7.2-dev", path = "commons/zenoh-buffers" }
zenoh-util = { version = "0.7.2-dev", path = "commons/zenoh-util" }
zenoh-crypto = { version = "0.7.2-dev", path = "commons/zenoh-crypto" }
zenoh-codec = { version = "0.7.2-dev", path = "commons/zenoh-codec" }
zenoh-sync = { version = "0.7.2-dev", path = "commons/zenoh-sync" }
zenoh-collections = { version = "0.7.2-dev", path = "commons/zenoh-collections", default-features = false }
zenoh-macros = { version = "0.7.2-dev", path = "commons/zenoh-macros" }
zenoh-cfg-properties = { version = "0.7.2-dev", path = "commons/zenoh-cfg-properties" }
zenoh-plugin-trait = { version = "0.7.2-dev", path = "plugins/zenoh-plugin-trait", default-features = false }
zenoh_backend_traits = { version = "0.7.2-dev", path = "plugins/zenoh-backend-traits" }
zenoh-transport = { version = "0.7.2-dev", path = "io/zenoh-transport" }
zenoh-link-tls = { version = "0.7.2-dev", path = "io/zenoh-links/zenoh-link-tls" }
zenoh-link-tcp = { version = "0.7.2-dev", path = "io/zenoh-links/zenoh-link-tcp" }
zenoh-link-unixsock_stream = { version = "0.7.2-dev", path = "io/zenoh-links/zenoh-link-unixsock_stream" }
zenoh-link-quic = { version = "0.7.2-dev", path = "io/zenoh-links/zenoh-link-quic" }
zenoh-link-udp = { version = "0.7.2-dev", path = "io/zenoh-links/zenoh-link-udp" }
zenoh-link-ws = { version = "0.7.2-dev", path = "io/zenoh-links/zenoh-link-ws" }
zenoh-link-shm = { version = "0.7.2-dev", path = "io/zenoh-links/zenoh-link-shm" }
zenoh-link-serial = { version = "0.7.2-dev", path = "io/zenoh-links/zenoh-link-serial" }
zenoh-link = { version = "0.7.2-dev", path = "io/zenoh-link" }
zenoh-link-commons = { version = "0.7.2-dev", path = "io/zenoh-link-commons" }
zenoh = { version = "0.7.2-dev", path = "zenoh" }
=======
zenoh-ext = { version = "0.10.0-dev", path = "zenoh-ext" }
zenoh-shm = { version = "0.10.0-dev", path = "commons/zenoh-shm" }
zenoh-result = { version = "0.10.0-dev", path = "commons/zenoh-result", default-features = false }
zenoh-config = { version = "0.10.0-dev", path = "commons/zenoh-config" }
zenoh-protocol = { version = "0.10.0-dev", path = "commons/zenoh-protocol", default-features = false }
zenoh-keyexpr = { version = "0.10.0-dev", path = "commons/zenoh-keyexpr", default-features = false }
zenoh-core = { version = "0.10.0-dev", path = "commons/zenoh-core" }
zenoh-buffers = { version = "0.10.0-dev", path = "commons/zenoh-buffers", default-features = false }
zenoh-util = { version = "0.10.0-dev", path = "commons/zenoh-util" }
zenoh-crypto = { version = "0.10.0-dev", path = "commons/zenoh-crypto" }
zenoh-codec = { version = "0.10.0-dev", path = "commons/zenoh-codec" }
zenoh-sync = { version = "0.10.0-dev", path = "commons/zenoh-sync" }
zenoh-collections = { version = "0.10.0-dev", path = "commons/zenoh-collections", default-features = false }
zenoh-macros = { version = "0.10.0-dev", path = "commons/zenoh-macros" }
zenoh-cfg-properties = { version = "0.10.0-dev", path = "commons/zenoh-cfg-properties" }
zenoh-plugin-trait = { version = "0.10.0-dev", path = "plugins/zenoh-plugin-trait", default-features = false }
zenoh_backend_traits = { version = "0.10.0-dev", path = "plugins/zenoh-backend-traits" }
zenoh-transport = { version = "0.10.0-dev", path = "io/zenoh-transport" }
zenoh-link-tls = { version = "0.10.0-dev", path = "io/zenoh-links/zenoh-link-tls" }
zenoh-link-tcp = { version = "0.10.0-dev", path = "io/zenoh-links/zenoh-link-tcp" }
zenoh-link-unixsock_stream = { version = "0.10.0-dev", path = "io/zenoh-links/zenoh-link-unixsock_stream" }
zenoh-link-quic = { version = "0.10.0-dev", path = "io/zenoh-links/zenoh-link-quic" }
zenoh-link-udp = { version = "0.10.0-dev", path = "io/zenoh-links/zenoh-link-udp" }
zenoh-link-ws = { version = "0.10.0-dev", path = "io/zenoh-links/zenoh-link-ws" }
zenoh-link-serial = { version = "0.10.0-dev", path = "io/zenoh-links/zenoh-link-serial" }
zenoh-link = { version = "0.10.0-dev", path = "io/zenoh-link" }
zenoh-link-commons = { version = "0.10.0-dev", path = "io/zenoh-link-commons" }
zenoh = { version = "0.10.0-dev", path = "zenoh" }
>>>>>>> 1de6e2f0

[profile.dev]
debug = true
opt-level = 0

[profile.fast]
inherits = "release"
opt-level = 3
debug = true
debug-assertions = true
overflow-checks = true
lto = false

[profile.release]
debug = false     # If you want debug symbol in release mode, set the env variable: RUSTFLAGS=-g
lto = "fat"
codegen-units = 1
opt-level = 3
panic = "abort"<|MERGE_RESOLUTION|>--- conflicted
+++ resolved
@@ -52,7 +52,7 @@
 
 [workspace.package]
 rust-version = "1.65.0"
-version = "0.10.0-dev" # Zenoh version
+version = "0.7.2-dev" # Zenoh version
 repository = "https://github.com/eclipse-zenoh/zenoh"
 homepage = "http://zenoh.io"
 authors = [
@@ -154,37 +154,6 @@
 webpki-roots = "0.22.6"
 winapi = { version = "0.3.9", features = ["iphlpapi"] }
 z-serial = "0.2.1"
-<<<<<<< HEAD
-zenoh-ext = { version = "0.7.2-dev", path = "zenoh-ext" }
-zenoh-shm = { version = "0.7.2-dev", path = "commons/zenoh-shm" }
-zenoh-result = { version = "0.7.2-dev", path = "commons/zenoh-result", default-features = false }
-zenoh-config = { version = "0.7.2-dev", path = "commons/zenoh-config" }
-zenoh-protocol = { version = "0.7.2-dev", path = "commons/zenoh-protocol", default-features = false }
-zenoh-keyexpr = { version = "0.7.2-dev", path = "commons/zenoh-keyexpr", default-features = false }
-zenoh-core = { version = "0.7.2-dev", path = "commons/zenoh-core" }
-zenoh-buffers = { version = "0.7.2-dev", path = "commons/zenoh-buffers" }
-zenoh-util = { version = "0.7.2-dev", path = "commons/zenoh-util" }
-zenoh-crypto = { version = "0.7.2-dev", path = "commons/zenoh-crypto" }
-zenoh-codec = { version = "0.7.2-dev", path = "commons/zenoh-codec" }
-zenoh-sync = { version = "0.7.2-dev", path = "commons/zenoh-sync" }
-zenoh-collections = { version = "0.7.2-dev", path = "commons/zenoh-collections", default-features = false }
-zenoh-macros = { version = "0.7.2-dev", path = "commons/zenoh-macros" }
-zenoh-cfg-properties = { version = "0.7.2-dev", path = "commons/zenoh-cfg-properties" }
-zenoh-plugin-trait = { version = "0.7.2-dev", path = "plugins/zenoh-plugin-trait", default-features = false }
-zenoh_backend_traits = { version = "0.7.2-dev", path = "plugins/zenoh-backend-traits" }
-zenoh-transport = { version = "0.7.2-dev", path = "io/zenoh-transport" }
-zenoh-link-tls = { version = "0.7.2-dev", path = "io/zenoh-links/zenoh-link-tls" }
-zenoh-link-tcp = { version = "0.7.2-dev", path = "io/zenoh-links/zenoh-link-tcp" }
-zenoh-link-unixsock_stream = { version = "0.7.2-dev", path = "io/zenoh-links/zenoh-link-unixsock_stream" }
-zenoh-link-quic = { version = "0.7.2-dev", path = "io/zenoh-links/zenoh-link-quic" }
-zenoh-link-udp = { version = "0.7.2-dev", path = "io/zenoh-links/zenoh-link-udp" }
-zenoh-link-ws = { version = "0.7.2-dev", path = "io/zenoh-links/zenoh-link-ws" }
-zenoh-link-shm = { version = "0.7.2-dev", path = "io/zenoh-links/zenoh-link-shm" }
-zenoh-link-serial = { version = "0.7.2-dev", path = "io/zenoh-links/zenoh-link-serial" }
-zenoh-link = { version = "0.7.2-dev", path = "io/zenoh-link" }
-zenoh-link-commons = { version = "0.7.2-dev", path = "io/zenoh-link-commons" }
-zenoh = { version = "0.7.2-dev", path = "zenoh" }
-=======
 zenoh-ext = { version = "0.10.0-dev", path = "zenoh-ext" }
 zenoh-shm = { version = "0.10.0-dev", path = "commons/zenoh-shm" }
 zenoh-result = { version = "0.10.0-dev", path = "commons/zenoh-result", default-features = false }
@@ -209,11 +178,11 @@
 zenoh-link-quic = { version = "0.10.0-dev", path = "io/zenoh-links/zenoh-link-quic" }
 zenoh-link-udp = { version = "0.10.0-dev", path = "io/zenoh-links/zenoh-link-udp" }
 zenoh-link-ws = { version = "0.10.0-dev", path = "io/zenoh-links/zenoh-link-ws" }
+zenoh-link-shm = { version = "0.10.0-dev", path = "io/zenoh-links/zenoh-link-shm" }
 zenoh-link-serial = { version = "0.10.0-dev", path = "io/zenoh-links/zenoh-link-serial" }
 zenoh-link = { version = "0.10.0-dev", path = "io/zenoh-link" }
 zenoh-link-commons = { version = "0.10.0-dev", path = "io/zenoh-link-commons" }
 zenoh = { version = "0.10.0-dev", path = "zenoh" }
->>>>>>> 1de6e2f0
 
 [profile.dev]
 debug = true
