--- conflicted
+++ resolved
@@ -234,14 +234,10 @@
 zenoh-shm = { version = "=1.5.0", path = "commons/zenoh-shm" }
 zenoh-sync = { version = "=1.5.0", path = "commons/zenoh-sync" }
 zenoh-task = { version = "=1.5.0", path = "commons/zenoh-task" }
-<<<<<<< HEAD
-zenoh-examples = { version = "=1.5.0", path = "examples", default-features = false }
-zerocopy = "0.8.26"
-=======
 zenoh-transport = { version = "=1.5.0", path = "io/zenoh-transport", default-features = false }
 zenoh-util = { version = "=1.5.0", path = "commons/zenoh-util" }
 zenoh_backend_traits = { version = "=1.5.0", path = "plugins/zenoh-backend-traits", default-features = false }
->>>>>>> 9848cb2f
+zerocopy = "0.8.26"
 
 [profile.dev]
 debug = true
