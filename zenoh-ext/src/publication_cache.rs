//
// Copyright (c) 2023 ZettaScale Technology
//
// This program and the accompanying materials are made available under the
// terms of the Eclipse Public License 2.0 which is available at
// http://www.eclipse.org/legal/epl-2.0, or the Apache License, Version 2.0
// which is available at https://www.apache.org/licenses/LICENSE-2.0.
//
// SPDX-License-Identifier: EPL-2.0 OR Apache-2.0
//
// Contributors:
//   ZettaScale Zenoh Team, <zenoh@zettascale.tech>
//
use std::collections::{HashMap, VecDeque};
use std::convert::TryInto;
use std::future::Ready;
use std::time::Duration;
use zenoh::prelude::r#async::*;
use zenoh::queryable::{Query, Queryable};
use zenoh::subscriber::FlumeSubscriber;
use zenoh::SessionRef;
use zenoh_core::{AsyncResolve, Resolvable, SyncResolve};
use zenoh_result::{bail, ZResult};
use zenoh_task::TerminatableTask;
use zenoh_util::core::ResolveFuture;

/// The builder of PublicationCache, allowing to configure it.
#[must_use = "Resolvables do nothing unless you resolve them using the `res` method from either `SyncResolve` or `AsyncResolve`"]
pub struct PublicationCacheBuilder<'a, 'b, 'c> {
    session: SessionRef<'a>,
    pub_key_expr: ZResult<KeyExpr<'b>>,
    queryable_prefix: Option<ZResult<KeyExpr<'c>>>,
    queryable_origin: Option<Locality>,
    complete: Option<bool>,
    history: usize,
    resources_limit: Option<usize>,
}

impl<'a, 'b, 'c> PublicationCacheBuilder<'a, 'b, 'c> {
    pub(crate) fn new(
        session: SessionRef<'a>,
        pub_key_expr: ZResult<KeyExpr<'b>>,
    ) -> PublicationCacheBuilder<'a, 'b, 'c> {
        PublicationCacheBuilder {
            session,
            pub_key_expr,
            queryable_prefix: None,
            queryable_origin: None,
            complete: None,
            history: 1,
            resources_limit: None,
        }
    }

    /// Change the prefix used for queryable.
    pub fn queryable_prefix<TryIntoKeyExpr>(mut self, queryable_prefix: TryIntoKeyExpr) -> Self
    where
        TryIntoKeyExpr: TryInto<KeyExpr<'c>>,
        <TryIntoKeyExpr as TryInto<KeyExpr<'c>>>::Error: Into<zenoh_result::Error>,
    {
        self.queryable_prefix = Some(queryable_prefix.try_into().map_err(Into::into));
        self
    }

    /// Restrict the matching queries that will be receive by this [`PublicationCache`]'s queryable
    /// to the ones that have the given [`Locality`](zenoh::prelude::Locality).
    #[zenoh_macros::unstable]
    #[inline]
    pub fn queryable_allowed_origin(mut self, origin: Locality) -> Self {
        self.queryable_origin = Some(origin);
        self
    }

    /// Set completeness option for the queryable.
    pub fn queryable_complete(mut self, complete: bool) -> Self {
        self.complete = Some(complete);
        self
    }

    /// Change the history size for each resource.
    pub fn history(mut self, history: usize) -> Self {
        self.history = history;
        self
    }

    /// Change the limit number of cached resources.
    pub fn resources_limit(mut self, limit: usize) -> Self {
        self.resources_limit = Some(limit);
        self
    }
}

impl<'a> Resolvable for PublicationCacheBuilder<'a, '_, '_> {
    type To = ZResult<PublicationCache<'a>>;
}

impl SyncResolve for PublicationCacheBuilder<'_, '_, '_> {
    fn res_sync(self) -> <Self as Resolvable>::To {
        PublicationCache::new(self)
    }
}

impl<'a> AsyncResolve for PublicationCacheBuilder<'a, '_, '_> {
    type Future = Ready<Self::To>;

    fn res_async(self) -> Self::Future {
        std::future::ready(self.res_sync())
    }
}

pub struct PublicationCache<'a> {
    local_sub: FlumeSubscriber<'a>,
    _queryable: Queryable<'a, flume::Receiver<Query>>,
    task: TerminatableTask,
}

impl<'a> PublicationCache<'a> {
    fn new(conf: PublicationCacheBuilder<'a, '_, '_>) -> ZResult<PublicationCache<'a>> {
        let key_expr = conf.pub_key_expr?;
        // the queryable_prefix (optional), and the key_expr for PublicationCache's queryable ("[<queryable_prefix>]/<pub_key_expr>")
        let (queryable_prefix, queryable_key_expr): (Option<OwnedKeyExpr>, KeyExpr) =
            match conf.queryable_prefix {
                None => (None, key_expr.clone()),
                Some(Ok(ke)) => {
                    let queryable_key_expr = (&ke) / &key_expr;
                    (Some(ke.into()), queryable_key_expr)
                }
                Some(Err(e)) => bail!("Invalid key expression for queryable_prefix: {}", e),
            };
        tracing::debug!(
            "Create PublicationCache on {} with history={} resource_limit={:?}",
            &key_expr,
            conf.history,
            conf.resources_limit
        );

        if conf.session.hlc().is_none() {
            bail!(
                "Failed requirement for PublicationCache on {}: \
                     the Session is not configured with 'add_timestamp=true'",
                key_expr
            )
        }

        // declare the local subscriber that will store the local publications
        let local_sub = conf
            .session
            .declare_subscriber(&key_expr)
            .allowed_origin(Locality::SessionLocal)
            .res_sync()?;

        // declare the queryable which returns the cached publications
        let mut queryable = conf.session.declare_queryable(&queryable_key_expr);
        if let Some(origin) = conf.queryable_origin {
            queryable = queryable.allowed_origin(origin);
        }
        if let Some(complete) = conf.complete {
            queryable = queryable.complete(complete);
        }
        let queryable = queryable.res_sync()?;

        // take local ownership of stuff to be moved into task
        let sub_recv = local_sub.receiver.clone();
        let quer_recv = queryable.receiver.clone();
        let pub_key_expr = key_expr.into_owned();
        let resources_limit = conf.resources_limit;
        let history = conf.history;

        // TODO(yuyuan): use CancellationToken to manage it
        let token = TerminatableTask::create_cancellation_token();
        let token2 = token.clone();
        let task = TerminatableTask::spawn(
            zenoh_runtime::ZRuntime::Application,
            async move {
                let mut cache: HashMap<OwnedKeyExpr, VecDeque<Sample>> =
                    HashMap::with_capacity(resources_limit.unwrap_or(32));
                let limit = resources_limit.unwrap_or(usize::MAX);
                loop {
                    tokio::select! {
                        // on publication received by the local subscriber, store it
                        sample = sub_recv.recv_async() => {
                            if let Ok(sample) = sample {
                                let queryable_key_expr: KeyExpr<'_> = if let Some(prefix) = &queryable_prefix {
                                    prefix.join(&sample.key_expr()).unwrap().into()
                                } else {
                                    sample.key_expr().clone()
                                };

                                if let Some(queue) = cache.get_mut(queryable_key_expr.as_keyexpr()) {
                                    if queue.len() >= history {
                                        queue.pop_front();
                                    }
                                    queue.push_back(sample);
                                } else if cache.len() >= limit {
                                    tracing::error!("PublicationCache on {}: resource_limit exceeded - can't cache publication for a new resource",
                                    pub_key_expr);
                                } else {
                                    let mut queue: VecDeque<Sample> = VecDeque::new();
                                    queue.push_back(sample);
                                    cache.insert(queryable_key_expr.into(), queue);
                                }
                            }
                        },

                        // on query, reply with cach content
                        query = quer_recv.recv_async() => {
                            if let Ok(query) = query {
                                if !query.selector().key_expr().as_str().contains('*') {
                                    if let Some(queue) = cache.get(query.selector().key_expr().as_keyexpr()) {
                                        for sample in queue {
                                            if let (Ok(Some(time_range)), Some(timestamp)) = (query.selector().time_range(), sample.timestamp()) {
                                                if !time_range.contains(timestamp.get_time().to_system_time()){
                                                    continue;
                                                }
                                            }
<<<<<<< HEAD
                                            if let Err(e) = query.reply_sample(sample.clone()).res_async().await {
                                                log::warn!("Error replying to query: {}", e);
=======
                                            if let Err(e) = query.reply(Ok(sample.clone())).res_async().await {
                                                tracing::warn!("Error replying to query: {}", e);
>>>>>>> 664efbd2
                                            }
                                        }
                                    }
                                } else {
                                    for (key_expr, queue) in cache.iter() {
                                        if query.selector().key_expr().intersects(unsafe{ keyexpr::from_str_unchecked(key_expr) }) {
                                            for sample in queue {
                                                if let (Ok(Some(time_range)), Some(timestamp)) = (query.selector().time_range(), sample.timestamp()) {
                                                    if !time_range.contains(timestamp.get_time().to_system_time()){
                                                        continue;
                                                    }
                                                }
<<<<<<< HEAD
                                                if let Err(e) = query.reply_sample(sample.clone()).res_async().await {
                                                    log::warn!("Error replying to query: {}", e);
=======
                                                if let Err(e) = query.reply(Ok(sample.clone())).res_async().await {
                                                    tracing::warn!("Error replying to query: {}", e);
>>>>>>> 664efbd2
                                                }
                                            }
                                        }
                                    }
                                }
                            }
                        },
                        _ = token2.cancelled() => return
                    }
                }
            },
            token,
        );

        Ok(PublicationCache {
            local_sub,
            _queryable: queryable,
            task,
        })
    }

    /// Close this PublicationCache
    #[inline]
    pub fn close(self) -> impl Resolve<ZResult<()>> + 'a {
        ResolveFuture::new(async move {
            let PublicationCache {
                _queryable,
                local_sub,
                task,
            } = self;
            _queryable.undeclare().res_async().await?;
            local_sub.undeclare().res_async().await?;
            task.terminate(Duration::from_secs(10));
            Ok(())
        })
    }

    pub fn key_expr(&self) -> &KeyExpr<'static> {
        self.local_sub.key_expr()
    }
}<|MERGE_RESOLUTION|>--- conflicted
+++ resolved
@@ -213,13 +213,8 @@
                                                     continue;
                                                 }
                                             }
-<<<<<<< HEAD
                                             if let Err(e) = query.reply_sample(sample.clone()).res_async().await {
-                                                log::warn!("Error replying to query: {}", e);
-=======
-                                            if let Err(e) = query.reply(Ok(sample.clone())).res_async().await {
                                                 tracing::warn!("Error replying to query: {}", e);
->>>>>>> 664efbd2
                                             }
                                         }
                                     }
@@ -232,13 +227,8 @@
                                                         continue;
                                                     }
                                                 }
-<<<<<<< HEAD
                                                 if let Err(e) = query.reply_sample(sample.clone()).res_async().await {
-                                                    log::warn!("Error replying to query: {}", e);
-=======
-                                                if let Err(e) = query.reply(Ok(sample.clone())).res_async().await {
                                                     tracing::warn!("Error replying to query: {}", e);
->>>>>>> 664efbd2
                                                 }
                                             }
                                         }
